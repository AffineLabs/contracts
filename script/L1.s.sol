--- conflicted
+++ resolved
@@ -68,6 +68,21 @@
             100,
             IConvexBooster(0xF403C135812408BFbE8713b5A23a04b3D48AAE31));
         require(address(cvx.asset()) == vault.asset());
+
+        // SSLP strat
+        uint256 longPct = 10 ** 15;
+        uint256 masterChefPID = 1;
+        DeltaNeutralLp dnlp = new DeltaNeutralLp(
+           vault, 
+            longPct,
+            ILendingPoolAddressesProviderRegistry(0x52D306e36E3B6B02c153d0266ff0f85d18BCD413),
+            ERC20(0xC02aaA39b223FE8D0A0e5C4F27eAD9083C756Cc2), // Asset to borrow (WETH)
+            AggregatorV3Interface(0x5f4eC3Df9cbd43714FE2740f5E3616155c5b8419),
+            IUniswapV2Router02(0xd9e1cE17f2641f24aE83637ab66a2cca9C378B9F),
+            IUniswapV2Factory(0xC0AEe478e3658e2610c5F7A4A2E1777cE9e4f2Ac),
+            IMasterChef(0xc2EdaD668740f1aA35E4D8f227fB8E17dcA888Cd),
+            masterChefPID);
+        require(address(dnlp.asset()) == vault.asset());
     }
 
     function run() external {
@@ -126,46 +141,7 @@
         require(router.vault() == vault);
         require(router.wormhole() == wormhole);
 
-<<<<<<< HEAD
-        // Compound strat
-        L1CompoundStrategy comp = new L1CompoundStrategy(vault, ICToken(0x39AA39c021dfbaE8faC545936693aC917d5E7563));
-        require(address(comp.asset()) == vault.asset());
-
-        // Curve Strat
-        CurveStrategy curve = new CurveStrategy(vault, 
-                         ERC20(0x5a6A4D54456819380173272A5E8E9B9904BdF41B),
-                         I3CrvMetaPoolZap(0xA79828DF1850E8a3A3064576f380D90aECDD3359), 
-                         2,
-                         ILiquidityGauge(0xd8b712d29381748dB89c36BCa0138d7c75866ddF)
-                         );
-        require(address(curve.asset()) == vault.asset());
-
-        // Convex strat
-        ConvexStrategy cvx = new ConvexStrategy(
-           vault, 
-            ICurvePool(0xDcEF968d416a41Cdac0ED8702fAC8128A64241A2),
-            100,
-            IConvexBooster(0xF403C135812408BFbE8713b5A23a04b3D48AAE31));
-        require(address(cvx.asset()) == vault.asset());
-
-        // SSLP strat
-        uint256 longPct = 10 ** 15;
-        uint256 masterChefPID = 1;
-        DeltaNeutralLp dnlp = new DeltaNeutralLp(
-           vault, 
-            longPct,
-            ILendingPoolAddressesProviderRegistry(0x52D306e36E3B6B02c153d0266ff0f85d18BCD413),
-            ERC20(0xC02aaA39b223FE8D0A0e5C4F27eAD9083C756Cc2), // Asset to borrow (WETH)
-            AggregatorV3Interface(0x5f4eC3Df9cbd43714FE2740f5E3616155c5b8419),
-            IUniswapV2Router02(0xd9e1cE17f2641f24aE83637ab66a2cca9C378B9F),
-            IUniswapV2Factory(0xC0AEe478e3658e2610c5F7A4A2E1777cE9e4f2Ac),
-            IMasterChef(0xc2EdaD668740f1aA35E4D8f227fB8E17dcA888Cd),
-            masterChefPID);
-        require(address(dnlp.asset()) == vault.asset());
-
-=======
         if (!testnet) _deployStrategies(vault);
->>>>>>> b23bb842
         vm.stopBroadcast();
     }
 }