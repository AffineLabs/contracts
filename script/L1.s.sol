// SPDX-License-Identifier: BUSL-1.1
pragma solidity 0.8.16;

import "forge-std/Script.sol";
import "forge-std/StdJson.sol";
import {ERC1967Proxy} from "@openzeppelin/contracts/proxy/ERC1967/ERC1967Proxy.sol";
import {ERC20} from "solmate/src/tokens/ERC20.sol";

import {L1Vault} from "../src/ethereum/L1Vault.sol";
import {ICREATE3Factory} from "../src/interfaces/ICreate3Factory.sol";
import {IRootChainManager} from "../src/interfaces/IRootChainManager.sol";
import {IWormhole} from "../src/interfaces/IWormhole.sol";
import {L1BridgeEscrow} from "../src/ethereum/L1BridgeEscrow.sol";
import {L1WormholeRouter} from "../src/ethereum/L1WormholeRouter.sol";

import {L1CompoundStrategy} from "../src/ethereum/L1CompoundStrategy.sol";
import {ICToken} from "../src/interfaces/compound/ICToken.sol";
import {IComptroller} from "../src/interfaces/compound/IComptroller.sol";
import {L1CompoundStrategy} from "../src/ethereum/L1CompoundStrategy.sol";
import {IUniswapV2Factory} from "@uniswap/v2-core/contracts/interfaces/IUniswapV2Factory.sol";
import {IUniswapV2Router02} from "@uniswap/v2-periphery/contracts/interfaces/IUniswapV2Router02.sol";

import {CurveStrategy} from "../src/ethereum/CurveStrategy.sol";
import {I3CrvMetaPoolZap, ILiquidityGauge, ICurvePool, IMinter} from "../src/interfaces/curve.sol";

import {ConvexStrategy} from "../src/ethereum/ConvexStrategy.sol";
import {ICurvePool} from "../src/interfaces/curve.sol";
import {IConvexBooster, IConvexRewards} from "../src/interfaces/convex.sol";

import {DeltaNeutralLp} from "../src/both/DeltaNeutralLp.sol";
import {AggregatorV3Interface} from "../src/interfaces/AggregatorV3Interface.sol";
import {ILendingPoolAddressesProviderRegistry} from "../src/interfaces/aave.sol";
import {IMasterChef} from "../src/interfaces/sushiswap/IMasterChef.sol";

import {Base} from "./Base.sol";

/*  solhint-disable reason-string */
contract Deploy is Script, Base {
    using stdJson for string;

    ICREATE3Factory create3 = ICREATE3Factory(0x9fBB3DF7C40Da2e5A0dE984fFE2CCB7C47cd0ABf);

    function _getSaltAndWrite(string memory fileName) internal returns (bytes32 salt) {
        salt = _getSalt();
        console.log("about to log bytes salt");
        console.logBytes(abi.encodePacked(salt));
        vm.writeFileBinary(fileName, abi.encodePacked(salt));
    }

    function _deployStrategies(L1Vault vault) internal {
        // Compound strategy
        L1CompoundStrategy comp = new L1CompoundStrategy(vault, ICToken(0x39AA39c021dfbaE8faC545936693aC917d5E7563));
        require(address(comp.asset()) == vault.asset());

        // Curve Strategy
        CurveStrategy curve = new CurveStrategy(vault, 
                         ERC20(0x5a6A4D54456819380173272A5E8E9B9904BdF41B),
                         I3CrvMetaPoolZap(0xA79828DF1850E8a3A3064576f380D90aECDD3359), 
                         2,
                         ILiquidityGauge(0xd8b712d29381748dB89c36BCa0138d7c75866ddF)
                         );
        require(address(curve.asset()) == vault.asset());

        // Convex strategy
        ConvexStrategy cvx = new ConvexStrategy(
           vault, 
            ICurvePool(0xDcEF968d416a41Cdac0ED8702fAC8128A64241A2),
            100,
            IConvexBooster(0xF403C135812408BFbE8713b5A23a04b3D48AAE31));
        require(address(cvx.asset()) == vault.asset());
<<<<<<< HEAD

        // SSLP strategy
        uint256 longPct = 10 ** 15;
        uint256 masterChefPID = 1;
        DeltaNeutralLp dnlp = new DeltaNeutralLp(
           vault, 
            longPct,
            ILendingPoolAddressesProviderRegistry(0x52D306e36E3B6B02c153d0266ff0f85d18BCD413),
            ERC20(0xC02aaA39b223FE8D0A0e5C4F27eAD9083C756Cc2), // Asset to borrow (WETH)
            AggregatorV3Interface(0x5f4eC3Df9cbd43714FE2740f5E3616155c5b8419),
            IUniswapV2Router02(0xd9e1cE17f2641f24aE83637ab66a2cca9C378B9F),
            IMasterChef(0xc2EdaD668740f1aA35E4D8f227fB8E17dcA888Cd),
            masterChefPID,
            false,
            ERC20(0x6B3595068778DD592e39A122f4f5a5cF09C90fE2));
        require(address(dnlp.asset()) == vault.asset());
=======
>>>>>>> b83d86c3
    }

    function run() external {
        bool testnet = vm.envBool("TEST");
        console.log("test: ", testnet ? 1 : 0);
        bytes memory configBytes = _getConfigJson({mainnet: !testnet, layer1: true});
        Base.L1Config memory config = abi.decode(configBytes, (Base.L1Config));
        console.log("config usdc: ", config.usdc);

        (address deployer,) = deriveRememberKey(vm.envString("MNEMONIC"), 0);
        vm.startBroadcast(deployer);
        // Get salts
        bytes32 escrowSalt = _getSaltAndWrite("escrow.salt");
        bytes32 routerSalt = _getSaltAndWrite("router.salt");
        require(escrowSalt != routerSalt, "Salts not unique");

        L1BridgeEscrow escrow = L1BridgeEscrow(create3.getDeployed(deployer, escrowSalt));
        L1WormholeRouter router = L1WormholeRouter(create3.getDeployed(deployer, routerSalt));

        // Deploy L1Vault
        L1Vault impl = new L1Vault();
        bytes memory initData = abi.encodeCall(
            L1Vault.initialize,
            (
                config.governance,
                ERC20(config.usdc),
                address(router),
                escrow,
                IRootChainManager(config.chainManager),
                config.erc20Predicate
            )
        );

        ERC1967Proxy proxy = new ERC1967Proxy(address(impl), initData);
        L1Vault vault = L1Vault(address(proxy));
        require(vault.asset() == config.usdc);
        require(vault.governance() == config.governance);
        require(address(vault.chainManager()) == config.chainManager);
        require(vault.predicate() == config.erc20Predicate);

        // Deploy helper contracts (escrow and router)
        create3.deploy(
            escrowSalt,
            abi.encodePacked(
                type(L1BridgeEscrow).creationCode, abi.encode(address(vault), IRootChainManager(config.chainManager))
            )
        );
        require(escrow.vault() == vault);
        require(address(escrow.asset()) == vault.asset());
        require(escrow.wormholeRouter() == vault.wormholeRouter());
        require(vault.chainManager() == escrow.rootChainManager());

        IWormhole wormhole = IWormhole(config.wormhole);
        create3.deploy(routerSalt, abi.encodePacked(type(L1WormholeRouter).creationCode, abi.encode(vault, wormhole)));

        require(router.vault() == vault);
        require(router.wormhole() == wormhole);

        if (!testnet) _deployStrategies(vault);
        vm.stopBroadcast();
    }
}<|MERGE_RESOLUTION|>--- conflicted
+++ resolved
@@ -68,25 +68,6 @@
             100,
             IConvexBooster(0xF403C135812408BFbE8713b5A23a04b3D48AAE31));
         require(address(cvx.asset()) == vault.asset());
-<<<<<<< HEAD
-
-        // SSLP strategy
-        uint256 longPct = 10 ** 15;
-        uint256 masterChefPID = 1;
-        DeltaNeutralLp dnlp = new DeltaNeutralLp(
-           vault, 
-            longPct,
-            ILendingPoolAddressesProviderRegistry(0x52D306e36E3B6B02c153d0266ff0f85d18BCD413),
-            ERC20(0xC02aaA39b223FE8D0A0e5C4F27eAD9083C756Cc2), // Asset to borrow (WETH)
-            AggregatorV3Interface(0x5f4eC3Df9cbd43714FE2740f5E3616155c5b8419),
-            IUniswapV2Router02(0xd9e1cE17f2641f24aE83637ab66a2cca9C378B9F),
-            IMasterChef(0xc2EdaD668740f1aA35E4D8f227fB8E17dcA888Cd),
-            masterChefPID,
-            false,
-            ERC20(0x6B3595068778DD592e39A122f4f5a5cF09C90fE2));
-        require(address(dnlp.asset()) == vault.asset());
-=======
->>>>>>> b83d86c3
     }
 
     function run() external {
