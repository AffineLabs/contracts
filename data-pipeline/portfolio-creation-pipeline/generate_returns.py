--- conflicted
+++ resolved
@@ -186,15 +186,6 @@
     asset_prices_df = asset_price_long_df.pivot(
         index="timestamp", columns="asset_ticker", values="closing_price"
     )
-<<<<<<< HEAD
-=======
-    asset_ticker_to_asset_id = dict(
-        zip(asset_price_long_df["asset_ticker"], asset_price_long_df["asset_id"])
-    )
-    asset_prices_df.index = [str(date) for date in asset_prices_df.index]
->>>>>>> 9fe7395f
-
-    print(asset_prices_df.index.strftime("%Y-%m-%d %H:%M:%S"))
 
     asset_ticker_to_asset_id = dict(
         zip(asset_price_long_df["asset_ticker"], asset_price_long_df["asset_id"])
