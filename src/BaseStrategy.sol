--- conflicted
+++ resolved
@@ -18,19 +18,16 @@
     /// @notice The vault which will deposit/withdraw from the this contract
     BaseVault public immutable vault;
 
-<<<<<<< HEAD
     modifier onlyVault() {
-        require(msg.sender == address(vault), "ONLY_VAULT");
+        require(msg.sender == address(vault), "BS: only vault");
         _;
     }
 
     modifier onlyGovernance() {
-        require(msg.sender == vault.governance(), "ONLY_GOVERNANCE");
+        require(msg.sender == vault.governance(), "BS: only governance");
         _;
     }
 
-=======
->>>>>>> 4f733e01
     /// @notice Returns the underlying ERC20 asset the strategy accepts.
     ERC20 public immutable asset;
 
@@ -57,8 +54,7 @@
     /// @notice Withdraw vault's underlying asset from strategy.
     /// @param amount The amount to withdraw.
     /// @return The amount of `asset` divested from the strategy
-    function divest(uint256 amount) external returns (uint256) {
-        require(msg.sender == address(vault), "BS: only vault");
+    function divest(uint256 amount) external onlyVault returns (uint256) {
         return _divest(amount);
     }
 
@@ -70,14 +66,7 @@
     /// @return The strategy tvl
     function totalLockedValue() external virtual returns (uint256);
 
-<<<<<<< HEAD
     function sweep(ERC20 token) external onlyGovernance {
         token.safeTransfer(vault.governance(), token.balanceOf(address(this)));
-=======
-    function sweep(ERC20 rewardToken) external {
-        require(msg.sender == vault.governance(), "BS: only governance");
-        require(rewardToken != asset, "BS: !asset");
-        rewardToken.safeTransfer(vault.governance(), rewardToken.balanceOf(address(this)));
->>>>>>> 4f733e01
     }
 }