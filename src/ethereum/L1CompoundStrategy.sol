// SPDX-License-Identifier: AGPL-3.0-only
pragma solidity ^0.8.13;

import { ERC20 } from "solmate/src/tokens/ERC20.sol";
import { SafeTransferLib } from "solmate/src/utils/SafeTransferLib.sol";
import { Math } from "@openzeppelin/contracts/utils/math/Math.sol";

import { IUniLikeSwapRouter } from "../interfaces/IUniLikeSwapRouter.sol";
import { ICToken } from "../interfaces/compound/ICToken.sol";
import { IComptroller } from "../interfaces/compound/IComptroller.sol";

import { BaseVault } from "../BaseVault.sol";
import { BaseStrategy } from "../BaseStrategy.sol";

contract L1CompoundStrategy is BaseStrategy {
    using SafeTransferLib for ERC20;
    // Compound protocol contracts
    IComptroller public immutable comptroller;
<<<<<<< HEAD
    // Corresponding Compound token (USDC -> cUSDC)
=======
    // Corresponding Compund asset (USDC -> cUSDC)
>>>>>>> 755dbf1c
    ICToken public immutable cToken;

    // Comp asset
    address public immutable rewardToken;
    // WETH
    address public immutable wrappedNative;

    // Router for swapping reward tokens to `asset`
    IUniLikeSwapRouter public immutable router;

    // The mininum amount of asset asset to trigger position adjustment
    uint256 public minWant = 100;
    uint256 public minRewardToSell = 1e15;

    uint256 public constant MAX_BPS = 1e4;
    uint256 public constant PESSIMISM_FACTOR = 1000;

    constructor(
        BaseVault _vault,
        ICToken _cToken,
        IComptroller _comptroller,
        IUniLikeSwapRouter _router,
        address _rewardToken,
        address _wrappedNative
    ) {
        vault = _vault;
        asset = ERC20(vault.asset());
        cToken = _cToken;
        comptroller = _comptroller;

        router = _router;
        rewardToken = _rewardToken;
        wrappedNative = _wrappedNative;
        // Approve transfer on the cToken contract
        asset.safeApprove(address(cToken), type(uint256).max);
    }

    /** BALANCES
     **************************************************************************/

    function balanceOfAsset() public view override returns (uint256) {
        return asset.balanceOf(address(this));
    }

    function balanceOfRewardToken() public view returns (uint256) {
        return ERC20(rewardToken).balanceOf(address(this));
    }

    function balanceOfCToken() public view returns (uint256) {
        return cToken.balanceOf(address(this));
    }

    function underlyingBalanceOfCToken() public returns (uint256) {
        return cToken.balanceOfUnderlying(address(this));
    }

    /** INVESTMENT
     **************************************************************************/
    function invest(uint256 amount) external override {
        asset.transferFrom(msg.sender, address(this), amount);
        _depositWant(amount);
    }

    function _depositWant(uint256 amount) internal returns (uint256) {
        if (amount == 0) return 0;
        require(cToken.mint(amount) == 0, "_depositWant(): minting cToken failed.");
        return amount;
    }

    /** DIVESTMENT
     **************************************************************************/
    function divest(uint256 amount) external override onlyVault returns (uint256) {
        // TODO: take current balance into consideration and only withdraw the amount that you need to
        _claimAndSellRewards();
        uint256 cTokenAmount = balanceOfCToken();
        uint256 withdrawAmount = Math.min(amount, cTokenAmount);

        uint256 withdrawnAmount = _withdrawWant(withdrawAmount);
        asset.transfer(address(vault), withdrawnAmount);
        return withdrawnAmount;
    }

    function _withdrawWant(uint256 amount) internal returns (uint256) {
        if (amount == 0) return 0;
        uint256 balanceOfUnderlying = underlyingBalanceOfCToken();
        if (amount > balanceOfUnderlying) {
            amount = balanceOfUnderlying;
        }
        cToken.redeemUnderlying(amount);
        return amount;
    }

    function _claimAndSellRewards() internal {
<<<<<<< HEAD
        comptroller.claimComp(address(this));
        if (rewardToken != address(token)) {
=======
        // TODO: Check why claming comp fails in unit tests.
        // comptroller.claimComp(address(this));
        if (rewardToken != address(asset)) {
>>>>>>> 755dbf1c
            uint256 rewardTokenBalance = balanceOfRewardToken();
            if (rewardTokenBalance >= minRewardToSell) {
                _sellRewardTokenForWant(rewardTokenBalance, 0);
            }
        }
        return;
    }

    function _sellRewardTokenForWant(uint256 amountIn, uint256 minOut) internal {
        if (amountIn == 0) {
            return;
        }

        router.swapExactTokensForTokens(
            amountIn,
            minOut,
            getTokenOutPathV2(address(rewardToken), address(asset)),
            address(this),
            block.timestamp
        );
    }

    /** TVL ESTIMATION
     **************************************************************************/
<<<<<<< HEAD
    function totalLockedValue() public override returns (uint256) {
        uint256 balanceExcludingRewards = balanceOfToken() + underlyingBalanceOfCToken();
=======
    function totalLockedValue() public view override returns (uint256) {
        uint256 balanceExcludingRewards = balanceOfAsset() + balanceOfCToken();
>>>>>>> 755dbf1c

        // if we don't have a position, don't worry about rewards
        if (balanceExcludingRewards < minWant) {
            return balanceExcludingRewards;
        }

        uint256 rewards = (estimatedRewardsInWant() * (MAX_BPS - PESSIMISM_FACTOR)) / MAX_BPS;

        return balanceExcludingRewards + rewards;
    }

    function estimatedRewardsInWant() public view returns (uint256) {
        uint256 rewardTokenBalance = balanceOfRewardToken();
        uint256 pendingRewards = comptroller.compAccrued(address(this));

        if (rewardToken == address(asset)) {
            return rewardTokenBalance + pendingRewards;
        } else {
            return tokenToAsset(rewardToken, rewardTokenBalance + pendingRewards);
        }
    }

    function tokenToAsset(address token, uint256 amountToken) internal view returns (uint256) {
        if (amountToken == 0 || address(token) == address(asset)) {
            return amountToken;
        }

        uint256[] memory amounts = router.getAmountsOut(amountToken, getTokenOutPathV2(token, address(asset)));

        return amounts[amounts.length - 1];
    }

    function getCompoundAssets() internal view returns (ICToken[] memory assets) {
        assets = new ICToken[](1);
        assets[0] = cToken;
    }

    // This function will choose  a path of [A, B] if either A or B is WETH (or equivalent on other EVM chains)
    // If neither is WETH, then it gives a path of [A, WETH, B]
    function getTokenOutPathV2(address _token_in, address _token_out) internal view returns (address[] memory _path) {
        bool is_wrapped_native = _token_in == address(wrappedNative) || _token_out == address(wrappedNative);

        _path = new address[](is_wrapped_native ? 2 : 3);
        _path[0] = _token_in;

        if (is_wrapped_native) {
            _path[1] = _token_out;
        } else {
            _path[1] = address(wrappedNative);
            _path[2] = _token_out;
        }
    }
}<|MERGE_RESOLUTION|>--- conflicted
+++ resolved
@@ -16,11 +16,7 @@
     using SafeTransferLib for ERC20;
     // Compound protocol contracts
     IComptroller public immutable comptroller;
-<<<<<<< HEAD
     // Corresponding Compound token (USDC -> cUSDC)
-=======
-    // Corresponding Compund asset (USDC -> cUSDC)
->>>>>>> 755dbf1c
     ICToken public immutable cToken;
 
     // Comp asset
@@ -114,14 +110,8 @@
     }
 
     function _claimAndSellRewards() internal {
-<<<<<<< HEAD
         comptroller.claimComp(address(this));
-        if (rewardToken != address(token)) {
-=======
-        // TODO: Check why claming comp fails in unit tests.
-        // comptroller.claimComp(address(this));
-        if (rewardToken != address(asset)) {
->>>>>>> 755dbf1c
+        if (rewardToken != address(cToken)) {
             uint256 rewardTokenBalance = balanceOfRewardToken();
             if (rewardTokenBalance >= minRewardToSell) {
                 _sellRewardTokenForWant(rewardTokenBalance, 0);
@@ -146,13 +136,8 @@
 
     /** TVL ESTIMATION
      **************************************************************************/
-<<<<<<< HEAD
     function totalLockedValue() public override returns (uint256) {
-        uint256 balanceExcludingRewards = balanceOfToken() + underlyingBalanceOfCToken();
-=======
-    function totalLockedValue() public view override returns (uint256) {
-        uint256 balanceExcludingRewards = balanceOfAsset() + balanceOfCToken();
->>>>>>> 755dbf1c
+        uint256 balanceExcludingRewards = balanceOfCToken() + underlyingBalanceOfCToken();
 
         // if we don't have a position, don't worry about rewards
         if (balanceExcludingRewards < minWant) {
