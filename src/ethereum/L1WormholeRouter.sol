// SPDX-License-Identifier: AGPL-3.0-only
pragma solidity =0.8.16;

import {IWormhole} from "../interfaces/IWormhole.sol";
import {L1Vault} from "./L1Vault.sol";
import {WormholeRouter} from "../WormholeRouter.sol";
import {Constants} from "../Constants.sol";

contract L1WormholeRouter is WormholeRouter {
<<<<<<< HEAD
    L1Vault public vault;
=======
    L1Vault public immutable vault;
>>>>>>> fd4a2aa4

    constructor(L1Vault _vault, IWormhole _wormhole, uint16 _otherLayerWormholeChainId)
        WormholeRouter(_vault.governance(), _wormhole, _otherLayerWormholeChainId)
    {
        vault = _vault;
    }

    function reportTVL(uint256 tvl, bool received) external payable {
        require(msg.sender == address(vault), "WR: only vault");
        bytes memory payload = abi.encode(Constants.L1_TVL, tvl, received);
        // We use the current tx count (to wormhole) of this contract
        // as a nonce when publishing messages
        uint64 sequence = wormhole.nextSequence(address(this));

        wormhole.publishMessage{value: msg.value}(uint32(sequence), payload, consistencyLevel);
    }

    function reportTransferredFund(uint256 amount) external payable {
        require(msg.sender == address(vault), "WR: only vault");
        bytes memory payload = abi.encode(Constants.L1_FUND_TRANSFER_REPORT, amount);
        uint64 sequence = wormhole.nextSequence(address(this));

        wormhole.publishMessage{value: msg.value}(uint32(sequence), payload, consistencyLevel);
    }

    event TransferFromL2(uint256 amount);

    function receiveFunds(bytes calldata message, bytes calldata data) external {
        (IWormhole.VM memory vm, bool valid, string memory reason) = wormhole.parseAndVerifyVM(message);
        require(valid, reason);
        _validateWormholeMessageEmitter(vm);
        nextValidNonce = vm.nonce + 1;
        (bytes32 msgType, uint256 amount) = abi.decode(vm.payload, (bytes32, uint256));
        require(msgType == Constants.L2_FUND_TRANSFER_REPORT, "WR: bad msg type");

        vault.bridgeEscrow().l1ClearFund(amount, data);
        emit TransferFromL2(amount);
    }

    event TransferToL2(uint256 amount);

    function receiveFundRequest(bytes calldata message) external {
        (IWormhole.VM memory vm, bool valid, string memory reason) = wormhole.parseAndVerifyVM(message);
        require(valid, reason);
        _validateWormholeMessageEmitter(vm);
        nextValidNonce = vm.nonce + 1;
        (bytes32 msgType, uint256 amount) = abi.decode(vm.payload, (bytes32, uint256));
        require(msgType == Constants.L2_FUND_REQUEST, "WR: bad msg type");

        L1Vault(address(vault)).processFundRequest(amount);
    }
}<|MERGE_RESOLUTION|>--- conflicted
+++ resolved
@@ -7,11 +7,7 @@
 import {Constants} from "../Constants.sol";
 
 contract L1WormholeRouter is WormholeRouter {
-<<<<<<< HEAD
-    L1Vault public vault;
-=======
     L1Vault public immutable vault;
->>>>>>> fd4a2aa4
 
     constructor(L1Vault _vault, IWormhole _wormhole, uint16 _otherLayerWormholeChainId)
         WormholeRouter(_vault.governance(), _wormhole, _otherLayerWormholeChainId)
