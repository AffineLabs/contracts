--- conflicted
+++ resolved
@@ -82,11 +82,6 @@
         (bytes32 msgType, uint256 amount) = abi.decode(vm.payload, (bytes32, uint256));
         require(msgType == Constants.L2_FUND_REQUEST);
 
-<<<<<<< HEAD
-        vault.processFundRequest(amount);
-        emit TransferToL2(amount);
-=======
         L1Vault(address(vault)).processFundRequest(amount);
->>>>>>> 54e2d155
     }
 }