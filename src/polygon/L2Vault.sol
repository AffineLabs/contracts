--- conflicted
+++ resolved
@@ -77,19 +77,11 @@
 
     function _authorizeUpgrade(address newImplementation) internal override onlyGovernance {}
 
-<<<<<<< HEAD
     /*//////////////////////////////////////////////////////////////
                         META-TRANSACTION SUPPORT
     //////////////////////////////////////////////////////////////*/
 
-    function _msgSender() internal view override (ContextUpgradeable, BaseRelayRecipient) returns (address) {
-=======
-    /**
-     * META-TRANSACTION SUPPORT
-     *
-     */
     function _msgSender() internal view override(ContextUpgradeable, BaseRelayRecipient) returns (address) {
->>>>>>> b83d86c3
         return BaseRelayRecipient._msgSender();
     }
 
