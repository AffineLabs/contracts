--- conflicted
+++ resolved
@@ -222,7 +222,6 @@
         assets = assetsToUser;
 
         address caller = _msgSender();
-<<<<<<< HEAD
         uint256 assetDemand = this.emergencyWithdrawalQueue.totalDebt() + assets + assetsFee;
         _liquidate(assetDemand);
 
@@ -234,27 +233,6 @@
             if (caller != owner) _spendAllowance(owner, caller, shares);
             emergencyWithdrawalQueue.enqueue(owner, receiver, shares);
             return 0;
-=======
-        // Determine how much asset needs to be liquidated from strategies.
-        // When redeem is called by emergency withdrawal queue, no need to consider
-        // emergency withdrawal queue debt.
-        uint256 liquidationAmount = _liquidationAmountForWithdrawalOf(
-            assets,
-            caller != address(emergencyWithdrawalQueue)
-        );
-
-        if (liquidationAmount > 0) {
-            uint256 liquidatedAmount = _liquidate(liquidationAmount);
-            if (liquidatedAmount < liquidationAmount) {
-                require(caller != address(emergencyWithdrawalQueue), "Not enough liquidity to emergency redeem");
-                // Before pushing a request to emergency withdrawal queue we make sure every request
-                // in the queue is valid, so that, when the emergency withdrawal queue calls `redeem` we skip
-                // all the checks and execute the burns and transfers.
-                if (caller != owner) _spendAllowance(owner, caller, shares);
-                emergencyWithdrawalQueue.enqueue(owner, receiver, shares, EmergencyWithdrawalQueue.RequestType.Redeem);
-                return 0;
-            }
->>>>>>> 4a61e1ec
         }
 
         if (caller != owner) {
@@ -283,7 +261,6 @@
 
         shares = previewWithdraw(assets);
 
-<<<<<<< HEAD
         // Add to emergency withdrawal queue if there is not enough liquidity.
         if (_asset.balanceOf(address(this)) < assetDemand) {
             // Before pushing a request to emergency withdrawal queue we make sure every request
@@ -292,24 +269,6 @@
             if (caller != owner) _spendAllowance(owner, caller, shares);
             emergencyWithdrawalQueue.enqueue(owner, receiver, shares);
             return 0;
-=======
-        if (liquidationAmount > 0) {
-            uint256 liquidatedAmount = _liquidate(liquidationAmount);
-            if (liquidatedAmount < liquidationAmount) {
-                require(caller != address(emergencyWithdrawalQueue), "Not enough liquidity to emergency withdraw");
-                // Before pushing a request to emergency withdrawal queue we make sure every request
-                // in the queue is valid, so that, when the emergency withdrawal queue calls `withdraw` we skip
-                // all the checks and execute the burns and transfers.
-                if (caller != owner) _spendAllowance(owner, caller, shares);
-                emergencyWithdrawalQueue.enqueue(
-                    owner,
-                    receiver,
-                    assets,
-                    EmergencyWithdrawalQueue.RequestType.Withdraw
-                );
-                return 0;
-            }
->>>>>>> 4a61e1ec
         }
 
         if (caller != owner) {
