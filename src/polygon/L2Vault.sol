// SPDX-License-Identifier: AGPL-3.0-only
pragma solidity ^0.8.13;

import {ERC20} from "solmate/src/tokens/ERC20.sol";
import {SafeTransferLib} from "solmate/src/utils/SafeTransferLib.sol";
import {FixedPointMathLib} from "solmate/src/utils/FixedPointMathLib.sol";

import {ERC20Upgradeable} from "@openzeppelin/contracts-upgradeable/token/ERC20/ERC20Upgradeable.sol";
import {UUPSUpgradeable} from "@openzeppelin/contracts-upgradeable/proxy/utils/UUPSUpgradeable.sol";
import {PausableUpgradeable} from "@openzeppelin/contracts-upgradeable/security/PausableUpgradeable.sol";
import {Context} from "@openzeppelin/contracts/utils/Context.sol";
import {ContextUpgradeable} from "@openzeppelin/contracts-upgradeable/utils/ContextUpgradeable.sol";
import {Math} from "@openzeppelin/contracts/utils/math/Math.sol";

import {BaseRelayRecipient} from "@opengsn/contracts/src/BaseRelayRecipient.sol";

import {BaseVault} from "../BaseVault.sol";
import {BridgeEscrow} from "../BridgeEscrow.sol";
import {DetailedShare} from "./Detailed.sol";
import {L2WormholeRouter} from "./L2WormholeRouter.sol";
import {IERC4626} from "../interfaces/IERC4626.sol";
import {EmergencyWithdrawalQueue} from "./EmergencyWithdrawalQueue.sol";

/**
 * @notice An L2 vault. This is a cross-chain vault, i.e. some funds deposited here will be moved to L1 for investment.
 * @dev This vault is ERC4626 compliant. See the EIP description here: https://eips.ethereum.org/EIPS/eip-4626.
 * @author Alpine Devs. Inspired by OpenZeppelin and Rari-Capital.
 */
contract L2Vault is
    ERC20Upgradeable,
    UUPSUpgradeable,
    PausableUpgradeable,
    BaseVault,
    BaseRelayRecipient,
    DetailedShare,
    IERC4626
{
    using SafeTransferLib for ERC20;
    using FixedPointMathLib for uint256;

    // TVL of L1 denominated in `token` (e.g. USDC). This value will be updated by oracle.
    uint256 public L1TotalLockedValue;

    /**
     * FEES
     *
     */

    // Fee charged to vault over a year, number is in bps
    uint256 public managementFee;
    // fee charged on redemption of shares, number is in bps
    uint256 public withdrawalFee;

    function setManagementFee(uint256 feeBps) external onlyGovernance {
        managementFee = feeBps;
    }

    function setWithdrawalFee(uint256 feeBps) external onlyGovernance {
        withdrawalFee = feeBps;
    }

    function _assessFees() internal override {
        // duration / SECS_PER_YEAR * feebps / MAX_BPS * totalSupply
        uint256 duration = block.timestamp - lastHarvest;

        uint256 feesBps = (duration * managementFee) / SECS_PER_YEAR;
        uint256 numSharesToMint = (feesBps * totalSupply()) / MAX_BPS;

        if (numSharesToMint == 0) {
            return;
        }
        _mint(governance, numSharesToMint);
    }

    /**
     * INITIALIZATION
     *
     */

    /// @custom:oz-upgrades-unsafe-allow constructor
    constructor() {}

    function initialize(
        address _governance,
        ERC20 _token,
        address _wormholeRouter,
        BridgeEscrow _BridgeEscrow,
        EmergencyWithdrawalQueue _emergencyWithdrawalQueue,
        address forwarder,
        uint256 _l1Ratio,
        uint256 _l2Ratio,
        uint256[2] memory fees
    )
        public
        initializer
    {
        __ERC20_init("Alpine Save", "alpSave");
        __UUPSUpgradeable_init();
        __Pausable_init();
        BaseVault.baseInitialize(_governance, _token, _wormholeRouter, _BridgeEscrow);

        emergencyWithdrawalQueue = _emergencyWithdrawalQueue;
        l1Ratio = _l1Ratio;
        l2Ratio = _l2Ratio;
        canTransferToL1 = true;
        canRequestFromL1 = true;
        lastTVLUpdate = block.timestamp;

        _setTrustedForwarder(forwarder);

        withdrawalFee = fees[0];
        managementFee = fees[1];
    }

    function _authorizeUpgrade(address newImplementation) internal override onlyGovernance {}

    /**
     * META-TRANSACTION SUPPORT
     *
     */
    function _msgSender() internal view override (Context, ContextUpgradeable, BaseRelayRecipient) returns (address) {
        return BaseRelayRecipient._msgSender();
    }

    function _msgData()
        internal
        view
        override (Context, ContextUpgradeable, BaseRelayRecipient)
        returns (bytes calldata)
    {
        return BaseRelayRecipient._msgData();
    }

    function versionRecipient() external pure override returns (string memory) {
        return "1";
    }

    /**
     * @notice Set the trusted forwarder address
     * @param forwarder The new forwarder address
     */
    function setTrustedForwarder(address forwarder) external onlyGovernance {
        _setTrustedForwarder(forwarder);
    }

    /**
     * ERC4626 / ERC20 BASICS
     *
     */

    /// @notice See {IERC4262-asset}
    function asset() public view override (BaseVault, IERC4626) returns (address assetTokenAddress) {
        return address(_asset);
    }

    function decimals() public view override returns (uint8) {
        return _asset.decimals();
    }

    /// @notice Pause the contract
    function pause() external onlyRole(harvesterRole) {
        _pause();
    }

    /// @notice Unpause the contract
    function unpause() external onlyRole(harvesterRole) {
        _unpause();
    }

    /**
     * DEPOSIT
     *
     */
    /// @notice See {IERC4262-deposit}
    function deposit(uint256 assets, address receiver) external whenNotPaused returns (uint256 shares) {
        shares = previewDeposit(assets);
        require(shares > 0, "MIN_DEPOSIT_ERR");
        address caller = _msgSender();

        _asset.safeTransferFrom(caller, address(this), assets);
        _mint(receiver, shares);
        emit Deposit(caller, receiver, assets, shares);

        // deposit entire balance of `_asset` into strategies
        depositIntoStrategies();
    }

    /// @notice See {IERC4262-mint}
    function mint(uint256 shares, address receiver) external whenNotPaused returns (uint256 assets) {
        assets = previewMint(shares);
        address caller = _msgSender();

        _asset.safeTransferFrom(caller, address(this), assets);
        _mint(receiver, shares);
        emit Deposit(caller, receiver, assets, shares);

        depositIntoStrategies();
    }

    /**
     * WITHDRAW / REDEEM
     *
     */

    EmergencyWithdrawalQueue public emergencyWithdrawalQueue;

    event EmergencyWithdrawalQueueRequestDropped(
        uint256 indexed pos, address indexed owner, address indexed receiver, uint256 shares
    );

    /// @notice Redeem logic when done via emeregency withdrawal queue.
    function redeemByEmergencyWithdrawalQueue(uint256 pos, uint256 shares, address receiver, address owner)
        external
        whenNotPaused
        returns (uint256 assets)
    {
        address caller = _msgSender();
        require(caller == address(emergencyWithdrawalQueue), "Only emergency withdrawal queue");
        // Owner doesn't have enough shares. Can happen if owner transfers some ALP token to other
        // accounts while the request is in the queue.
        if (balanceOf(owner) < shares) {
            emit EmergencyWithdrawalQueueRequestDropped(pos, owner, receiver, shares);
            return 0;
        }
        (uint256 assetsToUser, uint256 assetsFee) = _previewRedeem(shares);
        assets = assetsToUser;

        uint256 requiredAssets = assets + assetsFee;
        _liquidate(requiredAssets);
        require(_asset.balanceOf(address(this)) >= requiredAssets, "Not enough assets");

        // Burn shares and give user equivalent value in `_asset` (minus withdrawal fees)
        _burn(owner, shares);

        emit Withdraw(caller, receiver, owner, assets, shares);

        _asset.safeTransfer(receiver, assets);
        _asset.safeTransfer(governance, assetsFee);
    }

    /// @notice See {IERC4262-redeem}
    function redeem(uint256 shares, address receiver, address owner) external whenNotPaused returns (uint256 assets) {
        require(
            shares + emergencyWithdrawalQueue.debtToOwner(owner) <= balanceOf(owner),
            "Not enough share available in owners balance"
        );
        (uint256 assetsToUser, uint256 assetsFee) = _previewRedeem(shares);
        assets = assetsToUser;

        address caller = _msgSender();
        uint256 assetDemand = emergencyWithdrawalQueue.totalDebt() + assets + assetsFee;
        _liquidate(assetDemand);

        // Add to emergency withdrawal queue if there is not enough liquidity.
        if (_asset.balanceOf(address(this)) < assetDemand) {
            // Before pushing a request to emergency withdrawal queue we make sure every request
            // in the queue is valid, so that, when the emergency withdrawal queue calls `redeem` we skip
            // all the checks and execute the burns and transfers.
            if (caller != owner) {
                _spendAllowance(owner, caller, shares);
            }
            emergencyWithdrawalQueue.enqueue(owner, receiver, shares);
            return 0;
        }

        if (caller != owner) {
            _spendAllowance(owner, caller, shares);
        }

        // Burn shares and give user equivalent value in `_asset` (minus withdrawal fees)
        _burn(owner, shares);

        emit Withdraw(caller, receiver, owner, assets, shares);

        _asset.safeTransfer(receiver, assets);
        _asset.safeTransfer(governance, assetsFee);
    }

    /// @notice See {IERC4262-withdraw}
    function withdraw(uint256 assets, address receiver, address owner)
        external
        whenNotPaused
        returns (uint256 shares)
    {
        shares = previewWithdraw(assets);
        require(
            shares + emergencyWithdrawalQueue.debtToOwner(owner) <= balanceOf(owner),
            "Not enough share available in owners balance"
        );

        address caller = _msgSender();

        uint256 assetDemand = emergencyWithdrawalQueue.totalDebt() + assets;
        _liquidate(assetDemand);

        // Add to emergency withdrawal queue if there is not enough liquidity.
        if (_asset.balanceOf(address(this)) < assetDemand) {
            // Before pushing a request to emergency withdrawal queue we make sure every request
            // in the queue is valid, so that, when the emergency withdrawal queue calls `redeem` we skip
            // all the checks and execute the burns and transfers.
            if (caller != owner) {
                _spendAllowance(owner, caller, shares);
            }
            emergencyWithdrawalQueue.enqueue(owner, receiver, shares);
            return 0;
        }

        if (caller != owner) {
            _spendAllowance(owner, caller, shares);
        }
        _burn(owner, shares);

        // Calculate withdrawal fee
        uint256 assetsFee = getWithdrawalFee(assets);
        uint256 assetsToUser = assets - assetsFee;

        emit Withdraw(caller, receiver, owner, assetsToUser, shares);
        _asset.safeTransfer(receiver, assetsToUser);
        _asset.safeTransfer(governance, assetsFee);
    }

    /**
     * EXCHANGE RATES
     *
     */
    enum Rounding {
        Down, // Toward negative infinity
        Up, // Toward infinity
        Zero // Toward zero
    }

    /// @notice See {IERC4262-totalAssets}
    function totalAssets() public view returns (uint256 totalManagedAssets) {
        return vaultTVL() + L1TotalLockedValue - lockedProfit() - lockedTVL();
    }

    /// @notice See {IERC4262-convertToShares}
    function convertToShares(uint256 assets) public view returns (uint256 shares) {
        shares = _convertToShares(assets, Rounding.Down);
    }

    /// @dev In previewDeposit we want to round down, but in previewWithdraw we want to round up
    function _convertToShares(uint256 assets, Rounding roundingDirection) internal view returns (uint256 shares) {
        uint256 totalShares = totalSupply();
        // E.g. for USDC, we want the initial price of a share to be $100.
        // Apparently testnet users confused AlpSave with a stablecoin
        if (totalShares == 0) {
            shares = assets / 100;
        } else {
            if (roundingDirection == Rounding.Up) {
                shares = assets.mulDivUp(totalShares, totalAssets());
            } else {
                shares = assets.mulDivDown(totalShares, totalAssets());
            }
        }
    }

    /// @notice See {IERC4262-convertToAssets}
    function convertToAssets(uint256 shares) public view returns (uint256 assets) {
        assets = _convertToAssets(shares, Rounding.Down);
    }

    /// @dev In previewMint, we want to round up, but in previewRedeem we want to round down
    function _convertToAssets(uint256 shares, Rounding roundingDirection) internal view returns (uint256 assets) {
        uint256 totalShares = totalSupply();
        if (totalShares == 0) {
            // see _convertToShares
            assets = shares * 100;
        } else {
            if (roundingDirection == Rounding.Up) {
                assets = shares.mulDivUp(totalAssets(), totalShares);
            } else {
                assets = shares.mulDivDown(totalAssets(), totalShares);
            }
        }
    }

    /// @notice See {IERC4262-previewDeposit}
    function previewDeposit(uint256 assets) public view returns (uint256 shares) {
        return _convertToShares(assets, Rounding.Down);
    }

    /// @notice See {IERC4262-previewMint}
    function previewMint(uint256 shares) public view returns (uint256 assets) {
        assets = _convertToAssets(shares, Rounding.Up);
    }

    /// @notice See {IERC4262-previewWithdraw}
    function previewWithdraw(uint256 assets) public view returns (uint256 shares) {
        shares = _convertToShares(assets, Rounding.Up);
    }

    /// @notice See {IERC4262-previewRedeem}
    function previewRedeem(uint256 shares) public view returns (uint256 assets) {
        (assets,) = _previewRedeem(shares);
    }

    /// @dev  A little helper that gets us the amount of assets to send to the user and governance
    function _previewRedeem(uint256 shares) internal view returns (uint256 assets, uint256 assetsFee) {
        uint256 rawAssets = _convertToAssets(shares, Rounding.Down);
        assetsFee = getWithdrawalFee(rawAssets);
        assets = rawAssets - assetsFee;
    }

    /// @dev  Return amount of `asset` to be given to user after applying withdrawal fee
    function getWithdrawalFee(uint256 tokenAmount) internal view returns (uint256) {
        uint256 feeAmount = tokenAmount.mulDivUp(withdrawalFee, MAX_BPS);
        return feeAmount;
    }

    /**
     * DEPOSIT/WITHDRAWAL LIMITS
     *
     */
    /// @notice See {IERC4262-maxDeposit}
    function maxDeposit(address receiver) public pure returns (uint256 maxAssets) {
        receiver;
        maxAssets = type(uint256).max;
    }

    /// @notice See {IERC4262-maxMint}
    function maxMint(address receiver) public pure returns (uint256 maxShares) {
        receiver;
        maxShares = type(uint256).max;
    }

    /// @notice See {IERC4262-maxRedeem}
    function maxRedeem(address owner) public view returns (uint256 maxShares) {
        maxShares = balanceOf(owner);
    }

    /// @notice See {IERC4262-maxWithdraw}
    function maxWithdraw(address owner) public view returns (uint256 maxAssets) {
        maxAssets = _convertToAssets(balanceOf(owner), Rounding.Down);
    }

    /**
     * CROSS-CHAIN REBALANCING
     *
     */

    // Represents the amount of tvl (in `token`) that should exist on L1 and L2
    // E.g. if layer1 == 1 and layer2 == 2 then 1/3 of the TVL should be on L1
    uint256 public l1Ratio;
    uint256 public l2Ratio;

    /**
     * @notice Set the layer ratios
     * @param _l1Ratio The layer 1 ratio
     * @param _l2Ratio The layer 2 ratio
     */
    function setLayerRatios(uint256 _l1Ratio, uint256 _l2Ratio) external onlyGovernance {
        l1Ratio = _l1Ratio;
        l2Ratio = _l2Ratio;
    }

    // Whether we can send or receive money from L1
    bool public canTransferToL1;
    bool public canRequestFromL1;

    event TransferToL1(uint256 amount);
    event ReceiveFromL1(uint256 amount);

    /// @notice The last time the tvl was updated. We need this to let L1 tvl updates unlock over time
    uint256 public lastTVLUpdate;

    /// @notice See maxLockedProfit
    uint256 public maxLockedTVL;

    /// @notice See lockedProfit. This is the same, except we are profiting from L1 tvl info
    function lockedTVL() public view returns (uint256) {
        if (block.timestamp >= lastTVLUpdate + lockInterval) {
            return 0;
        }

        uint256 unlockedTVL = (maxLockedTVL * (block.timestamp - lastTVLUpdate)) / lockInterval;
        return maxLockedTVL - unlockedTVL;
    }

    function receiveTVL(uint256 tvl, bool received) external {
        require(msg.sender == wormholeRouter, "Only wormhole router");

        // If L1 has received the last transfer we sent it, unlock the L2->L1 bridge
        if (received && !canTransferToL1) {
            canTransferToL1 = true;
        }

        // Only rebalance if all cross chain transfers have been settled.
        // If the L1 vault is sending money (!canRequestFromL1), then its TVL could be wrong. Also
        // we don't to accidentally request money again. If (!canTransferToL1), we don't want to accidentally
        // send money when one transfer to L1 is already in progress
        if (!canTransferToL1 || !canRequestFromL1) {
            revert("Rebalance in progress");
        }

        // Update L1TotalLockedValue to match what we received from L1
        // Any increase in L1's tvl will unlock linearly, just as when harvesting from strategies
        uint256 oldL1TVL = L1TotalLockedValue;
        uint256 totalProfit = tvl > oldL1TVL ? tvl - oldL1TVL : 0;
        maxLockedTVL = lockedTVL() + totalProfit;
        lastTVLUpdate = block.timestamp;
        L1TotalLockedValue = tvl;

        (bool invest, uint256 delta) = _computeRebalance();
        if (delta == 0) {
            return;
        }
        _L1L2Rebalance(invest, delta);
    }

    function _computeRebalance() internal view returns (bool, uint256) {
        uint256 numSlices = l1Ratio + l2Ratio;
<<<<<<< HEAD
        // We want to keep enough funds to satisfy emergency withdrawal queue plus l2Ratio of remaining funds
        // so that we have a l1Ratio:l2Ratio distribution in both layers after emergency withdrawal queue is
        // satisfied.
        uint256 L1IdealAmount = (l1Ratio * (totalAssets() - emergencyWithdrawalQueue.totalDebt())) / numSlices;
=======
        uint256 L1IdealAmount = (l1Ratio * (vaultTVL() + L1TotalLockedValue)) / numSlices;
>>>>>>> f7528710

        bool invest;
        uint256 delta;
        if (L1IdealAmount >= L1TotalLockedValue) {
            invest = true;
            delta = L1IdealAmount - L1TotalLockedValue;
        } else {
            delta = L1TotalLockedValue - L1IdealAmount;
        }
        return (invest, delta);
    }

    function _L1L2Rebalance(bool invest, uint256 amount) internal {
        if (invest) {
            // Increase balance of `token` to `delta` by withdrawing from strategies.
            // Then transfer `amount` of `token` to L1.
            _liquidate(amount);
            uint256 amountToSend = Math.min(_asset.balanceOf(address(this)), amount);
            _transferToL1(amountToSend);
        } else {
            // Send message to L1 telling us how much should be transferred to this vault
            _divestFromL1(amount);
        }
    }

    function _transferToL1(uint256 amount) internal {
        // Send token
        _asset.safeTransfer(address(bridgeEscrow), amount);
        bridgeEscrow.l2Withdraw(amount);
        emit TransferToL1(amount);

        // Update bridge state and L1 TVL
        // It's important to update this number now so that totalAssets() returns a smaller number
        canTransferToL1 = false;
        L1TotalLockedValue += amount;

        // Let L1 know how much money we sent
        L2WormholeRouter(wormholeRouter).reportTransferredFund(amount);
    }

    event RequestFromL1(uint256 amount);

    function _divestFromL1(uint256 amount) internal {
        L2WormholeRouter(wormholeRouter).requestFunds(amount);
        canRequestFromL1 = false;
        emit RequestFromL1(amount);
    }

    function afterReceive(uint256 amount) external {
        require(_msgSender() == address(bridgeEscrow), "Only L2 BridgeEscrow.");
        L1TotalLockedValue -= amount;
        canRequestFromL1 = true;
        emit ReceiveFromL1(amount);
    }

    /**
     * DETAILED PRICE INFO
     *
     */

    /// @dev The vault has as many decimals as the input token does
    function detailedTVL() external view override returns (Number memory tvl) {
        tvl = Number({num: totalAssets(), decimals: decimals()});
    }

    function detailedPrice() external view override returns (Number memory price) {
        // If there are no shares, simply say that the price is 100
        uint256 rawPrice = totalSupply() > 0 ? (totalAssets() * 10 ** decimals()) / totalSupply() : 100 ** decimals();
        price = Number({num: rawPrice, decimals: decimals()});
    }

    function detailedTotalSupply() external view override returns (Number memory supply) {
        supply = Number({num: totalSupply(), decimals: decimals()});
    }
}<|MERGE_RESOLUTION|>--- conflicted
+++ resolved
@@ -510,14 +510,11 @@
 
     function _computeRebalance() internal view returns (bool, uint256) {
         uint256 numSlices = l1Ratio + l2Ratio;
-<<<<<<< HEAD
         // We want to keep enough funds to satisfy emergency withdrawal queue plus l2Ratio of remaining funds
         // so that we have a l1Ratio:l2Ratio distribution in both layers after emergency withdrawal queue is
         // satisfied.
-        uint256 L1IdealAmount = (l1Ratio * (totalAssets() - emergencyWithdrawalQueue.totalDebt())) / numSlices;
-=======
-        uint256 L1IdealAmount = (l1Ratio * (vaultTVL() + L1TotalLockedValue)) / numSlices;
->>>>>>> f7528710
+        uint256 L1IdealAmount =
+            (l1Ratio * (vaultTVL() + L1TotalLockedValue - emergencyWithdrawalQueue.totalDebt())) / numSlices;
 
         bool invest;
         uint256 delta;
