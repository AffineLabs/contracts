// SPDX-License-Identifier: BUSL-1.1
pragma solidity 0.8.16;

import {TestPlus} from "./TestPlus.sol";
import {stdStorage, StdStorage} from "forge-std/Test.sol";
import "forge-std/Components.sol";

import {ERC20} from "solmate/src/tokens/ERC20.sol";
import {IUniswapV3Pool} from "@uniswap/v3-core/contracts/interfaces/IUniswapV3Pool.sol";
import {INonfungiblePositionManager} from "@uniswap/v3-periphery/contracts/interfaces/INonfungiblePositionManager.sol";
import {ISwapRouter} from "@uniswap/v3-periphery/contracts/interfaces/ISwapRouter.sol";

import {L2Vault} from "../polygon/L2Vault.sol";
import {DeltaNeutralLpV3} from "../both/DeltaNeutralLpV3.sol";
import {SslpV3} from "../../script/DeltaNeutralLpV3.s.sol";
import {EthVaults} from "../../script/EthVaults.s.sol";
import {BaseVault} from "../BaseVault.sol";

/// @notice Test SSLP Strategy with Uniswap V3 in polygon.
contract DeltaNeutralV3Test is TestPlus {
    using stdStorage for StdStorage;

    BaseVault vault;
    DeltaNeutralLpV3 strategy;
    ERC20 asset;
    ERC20 borrow;
    int24 tickLow;
    int24 tickHigh;
    uint256 slippageBps = 1000;
    uint256 initStrategyBalance;

    function _selectFork() internal virtual {
        forkPolygon();
    }

    function _asset() internal virtual returns (address) {
        return 0x2791Bca1f2de4661ED88A30C99A7a9449Aa84174;
    }

    function _setAsset() internal virtual {
        vm.store(
            address(vault),
            bytes32(stdstore.target(address(vault)).sig("asset()").find()),
            bytes32(uint256(uint160(_asset())))
        );
    }

    function _deployVault() internal virtual {
        vault = deployL2Vault();
    }

    function _deployStrategy() internal virtual {
        strategy = SslpV3.deployPoly(vault);
    }

    function setUp() public {
        _selectFork();
        _deployVault();
        _setAsset();
        _deployStrategy();

        // Get ticks where liquidity will be added
        IUniswapV3Pool pool = strategy.pool();
        (, int24 tick,,,,,) = pool.slot0();
        int24 tSpace = pool.tickSpacing();
        int24 usableTick = (tick / tSpace) * tSpace;
        tickLow = usableTick - 20 * tSpace;
        tickHigh = usableTick + 20 * tSpace;

        vm.startPrank(vault.governance());
        vault.addStrategy(strategy, 5000);
        strategy.grantRole(strategy.STRATEGIST_ROLE(), address(this));
        vm.stopPrank();

        asset = strategy.asset();
        borrow = strategy.borrow();
        initStrategyBalance = 1000 * (10 ** asset.decimals());
    }

    /// @notice Test that a position can be opened.
    function testCreatePosition() public {
        uint256 startAssets = initStrategyBalance;
        deal(address(asset), address(strategy), startAssets);

        strategy.startPosition(tickLow, tickHigh, slippageBps);
        // Can't start a new position
        assertFalse(strategy.canStartNewPos());
        // Ntft exists and we own it
        uint256 lpId = strategy.lpId();
        assertGt(lpId, 0);
        assertEq(strategy.lpManager().ownerOf(lpId), address(strategy));

        // I have the right amount of aUSDC
<<<<<<< HEAD
        assertEq(
            strategy.aToken().balanceOf(address(strategy)), startAssets * strategy.assetToDepositRatioBps() / 10_000
        );
=======
        assertApproxEqRel(strategy.aToken().balanceOf(address(strategy)), startAssets * 4 / 7, 0.01e18);
>>>>>>> 28ff122a

        // I put the correct amount of money into uniswap pool
        uint256 assetsLP = strategy.valueOfLpPosition();
        uint256 assetsInAAve =
            strategy.aToken().balanceOf(address(strategy)) * strategy.collateralToBorrowRatioBps() / 10_000;
        emit log_named_uint("assetsLP: ", assetsLP);
        emit log_named_uint("assetsInAAve: ", assetsInAAve);
        // Not all of the ether gets added as liquiditty, and not all of the usdc gets added either
        // See https://uniswapv3book.com/docs/milestone_1/calculating-liquidity/
        // We do use 5% slippage though
        assertApproxEqRel(assetsLP, assetsInAAve * 2, 0.05e18);
    }

    /// @notice Test that a position can be ended.
    function testEndPosition() public {
        deal(address(asset), address(strategy), initStrategyBalance);
        strategy.startPosition(tickLow, tickHigh, slippageBps);
        uint256 origLpId = strategy.lpId();

        vm.expectRevert();
        vm.prank(alice);
        strategy.endPosition(slippageBps);

        strategy.endPosition(slippageBps);
        assertTrue(strategy.canStartNewPos());
        assertEq(strategy.lpId(), 0);

        INonfungiblePositionManager manager = strategy.lpManager();
        // the solidity 0.7 version of the manager reverts with this error
        vm.expectRevert("ERC721: owner query for nonexistent token");
        manager.ownerOf(origLpId);

        assertApproxEqRel(asset.balanceOf(address(strategy)), initStrategyBalance, 0.02e18);
        assertEq(borrow.balanceOf(address(strategy)), 0);
        assertEq(strategy.lpLiquidity(), 0);
    }

    /// @notice Test TVL calculation.
    function testTVL() public {
        assertEq(strategy.totalLockedValue(), 0);
        deal(address(asset), address(strategy), initStrategyBalance);
        strategy.startPosition(tickLow, tickHigh, slippageBps);

        assertApproxEqRel(strategy.totalLockedValue(), initStrategyBalance, 0.02e18);
    }

    /// @notice Test that value can divest from this strategy.
    function testDivest() public {
        // If there's no position active, we just send our current balance
        deal(address(asset), address(strategy), 1);
        vm.prank(address(vault));
        strategy.divest(1);
        assertEq(asset.balanceOf(address(vault)), 1);

        deal(address(asset), address(strategy), initStrategyBalance);
        strategy.startPosition(tickLow, tickHigh, slippageBps);

        // We unwind position if there is a one
        vm.prank(address(vault));
        strategy.divest(type(uint256).max);

        assertTrue(strategy.canStartNewPos());
        assertEq(strategy.totalLockedValue(), 0);
        assertApproxEqRel(asset.balanceOf(address(vault)), initStrategyBalance, 0.02e18);
    }

    function testFeeView() public {
        deal(address(asset), address(strategy), initStrategyBalance);
        strategy.startPosition(tickLow, tickHigh, slippageBps);

        (uint256 assetsFee, uint256 borrowsFee) = strategy.positionFees();
        console.log("assetsFee: %s, borrowsFee: %s", assetsFee, borrowsFee);
        assertTrue(assetsFee == 0 && borrowsFee == 0);

        deal(address(asset), address(this), initStrategyBalance);
        asset.approve(address(strategy.router()), type(uint256).max);

        ISwapRouter.ExactInputSingleParams memory params = ISwapRouter.ExactInputSingleParams({
            tokenIn: address(asset),
            tokenOut: address(borrow),
            fee: strategy.poolFee(),
            recipient: address(this),
            deadline: block.timestamp,
            amountIn: initStrategyBalance,
            amountOutMinimum: 0,
            sqrtPriceLimitX96: 0
        });

        strategy.router().exactInputSingle(params);

        (assetsFee, borrowsFee) = strategy.positionFees();
        console.log("assetsFee: %s, borrowsFee: %s", assetsFee, borrowsFee);
        assertTrue(assetsFee > 0);
        assertTrue(borrowsFee == 0);
    }
}

contract DeltaNeutralV3EthTest is DeltaNeutralV3Test {
    function _selectFork() internal override {
        forkEth();
    }

    function _asset() internal pure override returns (address) {
        return 0xA0b86991c6218b36c1d19D4a2e9Eb0cE3606eB48;
    }

    function _deployStrategy() internal override {
        strategy = SslpV3.deployEth(vault);
    }
}

contract DeltaNeutralV3EthWethTest is DeltaNeutralV3Test {
    function _selectFork() internal override {
        vm.createSelectFork("ethereum", 16_394_906);
    }

    function _setAsset() internal virtual override {}

    function _deployVault() internal override {
        vault = BaseVault(EthVaults.deployEthWeth());
    }

    function _deployStrategy() internal override {
        strategy = SslpV3.deployEthWeth(vault);
    }
}<|MERGE_RESOLUTION|>--- conflicted
+++ resolved
@@ -91,13 +91,9 @@
         assertEq(strategy.lpManager().ownerOf(lpId), address(strategy));
 
         // I have the right amount of aUSDC
-<<<<<<< HEAD
         assertEq(
             strategy.aToken().balanceOf(address(strategy)), startAssets * strategy.assetToDepositRatioBps() / 10_000
         );
-=======
-        assertApproxEqRel(strategy.aToken().balanceOf(address(strategy)), startAssets * 4 / 7, 0.01e18);
->>>>>>> 28ff122a
 
         // I put the correct amount of money into uniswap pool
         uint256 assetsLP = strategy.valueOfLpPosition();
