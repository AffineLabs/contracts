--- conflicted
+++ resolved
@@ -30,13 +30,9 @@
     ERC20 abPair;
     ERC20 borrow;
     uint256 masterChefPid;
-<<<<<<< HEAD
     uint256 MAX_BPS = 10_000;
     uint256 startAssets;
-=======
-    uint256 startAssets;
-
->>>>>>> 05560daf
+    uint256 unusedAssets;
     uint256 public constant IDEAL_SLIPPAGE_BPS = 200;
 
     function _fork() internal virtual {
@@ -71,21 +67,13 @@
 
         abPair = strategy.abPair();
         borrow = strategy.borrow();
-<<<<<<< HEAD
         startAssets = 1000 * (10 ** asset.decimals());
-=======
-        startAssets = 1000e6;
->>>>>>> 05560daf
+        unusedAssets = 10 ** asset.decimals();
     }
 
     /// @notice Test only address with strategist role can open a position.
     function testOnlyAddressWithStrategistRoleCanStartPosition() public {
-<<<<<<< HEAD
-        deal(address(asset), address(strategy), startAssets);
-=======
-        // uint256 startAssets = 1000e6;
-        deal(address(usdc), address(strategy), startAssets);
->>>>>>> 05560daf
+        deal(address(asset), address(strategy), startAssets);
         vm.startPrank(alice);
         vm.expectRevert(
             abi.encodePacked(
@@ -100,19 +88,11 @@
 
     /// @notice Test creation of position.
     function testCreatePosition() public {
-<<<<<<< HEAD
-        deal(address(asset), address(strategy), startAssets);
-
-        vm.startPrank(vault.governance());
-
-        strategy.startPosition(IDEAL_SLIPPAGE_BPS);
-=======
-        // uint256 startAssets = 1000e6;
-        deal(address(usdc), address(strategy), startAssets);
-
-        vm.startPrank(vault.governance());
-        strategy.startPosition(startAssets, IDEAL_SLIPPAGE_BPS);
->>>>>>> 05560daf
+        deal(address(asset), address(strategy), startAssets);
+
+        vm.startPrank(vault.governance());
+
+        strategy.startPosition(startAssets, IDEAL_SLIPPAGE_BPS);
         assertFalse(strategy.canStartNewPos());
 
         // I have the right amount of aUSDC
@@ -133,29 +113,26 @@
      * @notice test start position with less assets than balance
      */
     function testStartPositionWithLessAmount() public {
-        uint256 reducedAmount = 10_000;
-
-        deal(address(asset), address(strategy), startAssets);
-
-        vm.startPrank(vault.governance());
-        strategy.startPosition(startAssets - reducedAmount, IDEAL_SLIPPAGE_BPS);
+        deal(address(asset), address(strategy), startAssets);
+
+        vm.startPrank(vault.governance());
+        strategy.startPosition(startAssets - unusedAssets, IDEAL_SLIPPAGE_BPS);
         // remaining balance should be greater or equal to the less amount
-        assertGe(asset.balanceOf(address(strategy)), reducedAmount);
+        assertGe(asset.balanceOf(address(strategy)), unusedAssets);
     }
 
     /**
      * @notice Fuzz test start position with less assets than balance
      */
-    function testStartPositionWithLessAmountFuzz(uint256 reducedAmount) public {
-        // uint256 reducedAmount = 10_000;
-        reducedAmount = (reducedAmount % startAssets);
-
-        deal(address(asset), address(strategy), startAssets);
-
-        vm.startPrank(vault.governance());
-        strategy.startPosition(startAssets - reducedAmount, IDEAL_SLIPPAGE_BPS);
+    function testStartPositionWithLessAmountFuzz(uint256 _unusedAssets) public {
+        _unusedAssets = (_unusedAssets % startAssets);
+
+        deal(address(asset), address(strategy), startAssets);
+
+        vm.startPrank(vault.governance());
+        strategy.startPosition(startAssets - _unusedAssets, IDEAL_SLIPPAGE_BPS);
         // remaining balance should be greater or equal to the less amount
-        assertGe(asset.balanceOf(address(strategy)), reducedAmount);
+        assertGe(asset.balanceOf(address(strategy)), _unusedAssets);
     }
 
     /**
@@ -278,15 +255,9 @@
         deal(address(asset), address(strategy), assets);
         assertApproxEqRel(strategy.totalLockedValue(), assets, 0.01e18);
 
-<<<<<<< HEAD
-        vm.startPrank(vault.governance());
-        strategy.startPosition(IDEAL_SLIPPAGE_BPS);
+        vm.startPrank(vault.governance());
+        strategy.startPosition(assets, IDEAL_SLIPPAGE_BPS);
         assertApproxEqRel(strategy.totalLockedValue(), assets, 0.01e18);
-=======
-            vm.startPrank(vault.governance());
-            strategy.startPosition(assets, IDEAL_SLIPPAGE_BPS);
-            assertApproxEqRel(strategy.totalLockedValue(), assets, 0.01e18);
->>>>>>> 05560daf
 
         strategy.endPosition(IDEAL_SLIPPAGE_BPS);
         assertApproxEqRel(strategy.totalLockedValue(), assets, 0.01e18);
@@ -312,7 +283,7 @@
 
         deal(address(asset), address(strategy2), startAssets);
 
-        strategy2.startPosition(IDEAL_SLIPPAGE_BPS);
+        strategy2.startPosition(startAssets, IDEAL_SLIPPAGE_BPS);
 
         // should deposit amount
         uint256 shouldDeposit = startAssets.mulDivDown(assetToDepositRatioBps, MAX_BPS);
