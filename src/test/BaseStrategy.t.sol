--- conflicted
+++ resolved
@@ -28,12 +28,8 @@
         changePrank(alice); // vitalik
         strategy.sweep(rewardToken);
 
-<<<<<<< HEAD
-=======
         // Will revert if trying to sell `token` of BaseStrategy
-        ERC20 assetToken = ERC20(strategy.vault().asset());
         vm.expectRevert("BS: !asset");
->>>>>>> 4f733e01
         changePrank(governance);
         // award the strategy some tokens
         rewardToken.mint(address(strategy), 1e18);
