--- conflicted
+++ resolved
@@ -9,11 +9,8 @@
 import { IRootChainManager } from "../interfaces/IRootChainManager.sol";
 import { Relayer } from "../polygon/Relayer.sol";
 import { L1Vault } from "../ethereum/L1Vault.sol";
-<<<<<<< HEAD
 import { IL1WormholeRouter, IL2WormholeRouter } from "../interfaces/IWormholeRouter.sol";
-=======
 import { Staging } from "../Staging.sol";
->>>>>>> e36ed840
 
 library Deploy {
     function deployL2Vault() internal returns (L2Vault vault) {
@@ -25,12 +22,8 @@
             address(this), // governance
             token, // token
             IWormhole(address(0)), // wormhole
-<<<<<<< HEAD
             IL2WormholeRouter(address(0)), // Wormhole router
-            create2Deployer, // create2deployer (needs to be a real contract)
-=======
             Staging(address(0)),
->>>>>>> e36ed840
             1, // l1 ratio
             1, // l2 ratio
             relayer, // relayer
@@ -46,14 +39,9 @@
         vault.initialize(
             address(this), // governance
             token, // token
-<<<<<<< HEAD
             IWormhole(address(0)), // wormhole,
             IL1WormholeRouter(address(0)), // Wormhole router
-            create2Deployer, // create2deployer (must be real address)
-=======
-            IWormhole(address(0)), // wormhole, // wormhole
             Staging(address(0)),
->>>>>>> e36ed840
             IRootChainManager(address(0)), // chain manager
             address(0) // predicate
         );
