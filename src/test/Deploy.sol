--- conflicted
+++ resolved
@@ -85,10 +85,6 @@
                 AggregatorV3Interface(0x0715A7794a1dc8e42615F059dD6e406A6594651A)
             ]
         );
-<<<<<<< HEAD
-
-=======
->>>>>>> ab30c51c
         vm.prank(governance);
         basket.setAssetLimit(type(uint256).max);
     }
