// SPDX-License-Identifier: AGPL-3.0-only
pragma solidity ^0.8.13;

import { TestPlus } from "./TestPlus.sol";
import { stdStorage, StdStorage } from "forge-std/Test.sol";
import { Deploy } from "./Deploy.sol";
import { MockERC20 } from "./mocks/MockERC20.sol";
import { Strings } from "@openzeppelin/contracts/utils/Strings.sol";

import { L2Vault } from "../polygon/L2Vault.sol";
import { BaseStrategy } from "../BaseStrategy.sol";
import { Deploy } from "./Deploy.sol";
import { EmergencyWithdrawalQueue } from "../polygon/EmergencyWithdrawalQueue.sol";

contract L2VaultTest is TestPlus {
    using stdStorage for StdStorage;

    L2Vault vault;
    MockERC20 asset;
    uint256 oneUSDC = 1_000_000;
    uint256 halfUSDC = oneUSDC / 2;

    function setUp() public {
        vault = Deploy.deployL2Vault();
        asset = MockERC20(vault.asset());
    }

    // Adding this since this test contract is used as a strategy
    function totalLockedValue() public view returns (uint256) {
        return asset.balanceOf(address(this));
    }

    event Deposit(address indexed caller, address indexed owner, uint256 assets, uint256 shares);
    event Withdraw(
        address indexed caller,
        address indexed receiver,
        address indexed owner,
        uint256 assets,
        uint256 shares
    );

    function testDeploy() public {
        assertEq(vault.decimals(), asset.decimals());
        // this makes sure that the first time we assess management fees we get a reasonable number
        // since management fees are calculated based on block.timestamp - lastHarvest
        assertEq(vault.lastHarvest(), block.timestamp);
    }

    function testDepositRedeem(uint128 amountAsset) public {
        vm.assume(amountAsset > 99);
        // Running into overflow issues on the call to vault.redeem
        address user = address(this);
        asset.mint(user, amountAsset);

        // user gives max approval to vault for asset
        asset.approve(address(vault), type(uint256).max);
        vm.expectEmit(true, true, true, true);
        emit Deposit(address(this), address(this), amountAsset, amountAsset / 100);
        vault.deposit(amountAsset, address(this));

        // If vault is empty, assets are converted to shares at 100:1
        uint256 numShares = vault.balanceOf(user);
        uint256 expectedShares = amountAsset / 100;
        assertEq(numShares, expectedShares);
        assertEq(asset.balanceOf(address(user)), 0);
        assertEq(asset.balanceOf(address(vault)), amountAsset);

        vm.expectEmit(true, true, true, true);
        emit Withdraw(address(this), user, user, amountAsset, amountAsset / 100);
        uint256 assetsReceived = vault.redeem(numShares, user, user);

        assertEq(vault.balanceOf(user), 0);
        assertEq(assetsReceived, amountAsset);
    }

    function testDepositWithdraw(uint128 amountAsset) public {
        vm.assume(amountAsset > 99);
        // Using a uint128 since we multiply totalSupply by amountAsset in sharesFromTokens
        // Using a uint128 makes sure the calculation will not overflow
        address user = address(this);
        asset.mint(user, amountAsset);
        asset.approve(address(vault), type(uint256).max);

        vm.expectEmit(true, true, true, true);
        emit Deposit(address(this), address(this), amountAsset, amountAsset / 100);
        vault.deposit(amountAsset, user);

        // If vault is empty, assets are converted to shares at 100:1
        assertEq(vault.balanceOf(user), amountAsset / 100);
        assertEq(asset.balanceOf(user), 0);

        vm.expectEmit(true, true, true, true);
        emit Withdraw(user, user, user, amountAsset, amountAsset / 100);
        vault.withdraw(amountAsset, user, user);
        assertEq(vault.balanceOf(user), 0);
        assertEq(asset.balanceOf(user), amountAsset);
    }

    function testMinDeposit() public {
        address user = address(this);
        asset.mint(user, 100);
        asset.approve(address(vault), type(uint256).max);

        // shares = assets / 100. If you give less than 100 in assets we revert
        vm.expectRevert("MIN_DEPOSIT_ERR");
        vault.deposit(99, user);

        vault.deposit(100, user);
    }

    function testManagementFee() public {
        // Increase vault's total supply
        deal(address(vault), address(0), 1e18, true);

        assertEq(vault.totalSupply(), 1e18);

        // Add this contract as a strategy
        changePrank(governance);
        BaseStrategy myStrat = BaseStrategy(address(this));
        vault.addStrategy(myStrat, 10_000);

        // call to balanceOfAsset in harvest() will return 1e18
        vm.mockCall(address(this), abi.encodeWithSelector(BaseStrategy.balanceOfAsset.selector), abi.encode(1e18));
        // block.timestamp must be >= lastHarvest + lockInterval when harvesting
        vm.warp(vault.lastHarvest() + vault.lockInterval() + 1);

        // Call harvest to update lastHarvest, note that no shares are minted here because
        // (block.timestamp - lastHarvest) = lockInterval + 1 =  3 hours + 1 second
        // and feeBps gets truncated to zero
        BaseStrategy[] memory strategyList = new BaseStrategy[](1);
        strategyList[0] = BaseStrategy(address(this));
        vault.harvest(strategyList);

        vm.warp(block.timestamp + vault.SECS_PER_YEAR() / 2);

        // Call harvest to trigger fee assessment
        vault.harvest(strategyList);

        // Check that fees were assesed in the correct amounts => Management fees are sent to governance address
        // 1/2 of 2% of the vault's supply should be minted to governance
        assertEq(vault.balanceOf(governance), (100 * 1e18) / 10_000);
    }

    function testLockedProfit() public {
        // Add this contract as a strategy
        changePrank(governance);
        BaseStrategy myStrat = BaseStrategy(address(this));
        vault.addStrategy(myStrat, 10_000);

        // call to balanceOfAsset in harvest() will return 1e18
        vm.mockCall(address(this), abi.encodeWithSelector(BaseStrategy.balanceOfAsset.selector), abi.encode(1e18));
        // block.timestap must be >= lastHarvest + lockInterval when harvesting
        vm.warp(vault.lastHarvest() + vault.lockInterval() + 1);

        asset.mint(address(myStrat), 1e18);
        asset.approve(address(vault), type(uint256).max);

        BaseStrategy[] memory strategyList = new BaseStrategy[](1);
        strategyList[0] = BaseStrategy(address(this));
        vault.harvest(strategyList);

        assertEq(vault.lockedProfit(), 1e18);
        assertEq(vault.totalAssets(), 0);

        // Using up 50% of lockInterval unlocks 50% of profit
        vm.warp(block.timestamp + vault.lockInterval() / 2);
        assertEq(vault.lockedProfit(), 1e18 / 2);
        assertEq(vault.totalAssets(), 1e18 / 2);
    }

    function testWithdrawalFee() public {
        vm.prank(governance);
        vault.setWithdrawalFee(50);

        uint256 amountAsset = 1e18;

        changePrank(alice);
        asset.mint(alice, amountAsset);
        asset.approve(address(vault), type(uint256).max);
        vault.deposit(amountAsset, alice);

        vault.redeem(vault.balanceOf(alice), alice, alice);
        assertEq(vault.balanceOf(alice), 0);

        // User gets the original amount with 50bps deducted
        assertEq(asset.balanceOf(alice), (amountAsset * (10_000 - 50)) / 10_000);
        // Governance gets the 50bps fee
        assertEq(asset.balanceOf(vault.governance()), (amountAsset * 50) / 10_000);
    }

    function testSettingFees() public {
        changePrank(governance);
        vault.setManagementFee(300);
        assertEq(vault.managementFee(), 300);
        vault.setWithdrawalFee(10);
        assertEq(vault.withdrawalFee(), 10);

        changePrank(alice);
        vm.expectRevert("Only Governance.");
        vault.setManagementFee(300);
        vm.expectRevert("Only Governance.");
        vault.setWithdrawalFee(10);
    }

    function testVaultPause() public {
        changePrank(governance);
        vault.pause();

        vm.expectRevert("Pausable: paused");
        vault.deposit(1e18, address(this));

        vm.expectRevert("Pausable: paused");
        vault.withdraw(1e18, address(this), address(this));

        vault.unpause();

        vm.stopPrank();
        testDepositWithdraw(1e18);

        // Only the harvesterRole address can call pause or unpause
        string memory errString = string(
            abi.encodePacked(
                "AccessControl: account ",
                Strings.toHexString(uint160(alice), 20),
                " is missing role ",
                Strings.toHexString(uint256(vault.harvesterRole()), 32)
            )
        );

        bytes memory errorMsg = abi.encodePacked(errString);

        vm.expectRevert(errorMsg);
        changePrank(alice);
        vault.pause();

        vm.expectRevert(errorMsg);
        vault.unpause();
    }

    event EmergencyWithdrawalQueueEnqueue(
        uint256 indexed pos,
        address indexed owner,
        address indexed receiver,
        uint256 amount
    );

    function testEmergencyWithdrawal(uint128 amountAsset) public {
        vm.assume(amountAsset > 99);
        address user = address(this);
        asset.mint(user, amountAsset);
        asset.approve(address(vault), type(uint256).max);
        vault.deposit(amountAsset, address(this));

        // simulate vault assets being transferred to L1.
        asset.burn(address(vault), amountAsset);
        vm.store(
            address(vault),
            bytes32(stdstore.target(address(vault)).sig("L1TotalLockedValue()").find()),
            bytes32(uint256(amountAsset))
        );

        vm.startPrank(user);

        if (amountAsset > 0) {
            vm.expectEmit(true, true, false, true);
            emit EmergencyWithdrawalQueueEnqueue(
                1,
                user,
                user,
                amountAsset
            );
        }
        // Trigger emergency withdrawal as vault doesn't have any asset.
        vault.withdraw(amountAsset, user, user);
        assertEq(asset.balanceOf(user), 0);
        // Simulate funds being bridged from L1 to L2 vault.
        asset.mint(address(vault), amountAsset);
        if (amountAsset > 0) {
            vault.emergencyWithdrawalQueue().dequeue();
        }
        assertEq(asset.balanceOf(user), amountAsset);
    }

    function testEmergencyWithdrawalWithRedeem(uint128 amountAsset) public {
        vm.assume(amountAsset > 99);
        address user = address(this);
        asset.mint(user, amountAsset);
        asset.approve(address(vault), type(uint256).max);
        vault.deposit(amountAsset, user);

        // simulate vault assets being transferred to L1.
        asset.burn(address(vault), amountAsset);
        vm.store(
            address(vault),
            bytes32(stdstore.target(address(vault)).sig("L1TotalLockedValue()").find()),
            bytes32(uint256(amountAsset))
        );

<<<<<<< HEAD
        vm.startPrank(user);
        if (amountAsset > 0) {
            vm.expectEmit(true, true, false, true);
            emit EmergencyWithdrawalQueueEnqueue(
                1,
                user,
                user,
                amountAsset
            );
        }
=======
        uint256 numShares = amountAsset / 100;
        vm.expectEmit(true, true, false, true);
        emit EmergencyWithdrawalQueueEnqueue(1, EmergencyWithdrawalQueue.RequestType.Redeem, user, user, numShares);

>>>>>>> 4a61e1ec
        // Trigger emergency withdrawal as vault doesn't have any asset.
        vm.startPrank(user);
        vault.redeem(numShares, user, user);
        assertEq(asset.balanceOf(user), 0);

        // Simulate funds being bridged from L1 to L2 vault.
        asset.mint(address(vault), amountAsset);
        vm.store(
            address(vault),
            bytes32(stdstore.target(address(vault)).sig("L1TotalLockedValue()").find()),
            bytes32(uint256(0))
        );

        vault.emergencyWithdrawalQueue().dequeue();

        assertEq(asset.balanceOf(user), amountAsset);
    }

    function testEmergencyWithdrawalQueueNotStarved() public {
        (address user1, address user2) = (address(1), address(2));
        asset.mint(user1, halfUSDC);
        asset.mint(user2, halfUSDC);

        vm.startPrank(user1);
        asset.approve(address(vault), type(uint256).max);
        vault.deposit(halfUSDC, user1);

        // simulate vault assets being transferred to L1.
        asset.burn(address(vault), halfUSDC);
        vm.store(
            address(vault),
            bytes32(stdstore.target(address(vault)).sig("L1TotalLockedValue()").find()),
            bytes32(uint256(halfUSDC))
        );

        // This will trigger an emergency withdrawal queue enqueue as there is no asset in L2 vault.
        vault.withdraw(halfUSDC, user1, user1);
        vm.stopPrank();

        vm.startPrank(user2);
        asset.approve(address(vault), type(uint256).max);
        vault.deposit(halfUSDC, user2);

        // Now the vault has half USDC, but if user2 wants to withdraw half USDC, it will
        // again trigger an emergency withdrawal queue enqueue as this half USDC is reserved
        // for withdrawals in the emergency withdrawal queue.
        vault.withdraw(halfUSDC, user2, user2);

        assertEq(vault.emergencyWithdrawalQueue().size(), 2);
        vm.stopPrank();

        vault.emergencyWithdrawalQueue().dequeue();
        assertEq(asset.balanceOf(user1), halfUSDC);

        asset.mint(address(vault), halfUSDC);
        vm.store(
            address(vault),
            bytes32(stdstore.target(address(vault)).sig("L1TotalLockedValue()").find()),
            bytes32(uint256(0))
        );

        vault.emergencyWithdrawalQueue().dequeue();
        assertEq(asset.balanceOf(user2), halfUSDC);
    }

    function testDetailedPrice() public {
        // This function should work even if there is nothing in the vault
        L2Vault.Number memory price = vault.detailedPrice();
        assertEq(price.num, 10**vault.decimals());

        address user = address(this);
        asset.mint(user, 2e18);
        asset.approve(address(vault), type(uint256).max);

        vault.deposit(1e18, user);
        asset.transfer(address(vault), 1e18);

        // initial price is $100, but if we increase tvl by two it will be 200
        L2Vault.Number memory price2 = vault.detailedPrice();
        assertEq(price2.num, 200 * 10**vault.decimals());
    }

    function testSettingForwarder() public {
        changePrank(governance);
        address newForwarder = 0x8f954E7D7ec3A31D9568316fb0F472B03fc2a7d5;
        vault.setTrustedForwarder(newForwarder);
        assertEq(vault.trustedForwarder(), newForwarder);

        // only gov can call
        changePrank(alice);
        vm.expectRevert("Only Governance.");
        vault.setTrustedForwarder(address(0));
    }

    function testSettingRebalanceDelta() public {
        changePrank(governance);
        vault.setRebalanceDelta(100);
        assertEq(vault.rebalanceDelta(), 100);

        changePrank(alice);
        vm.expectRevert("Only Governance.");
        vault.setRebalanceDelta(0);
    }
}<|MERGE_RESOLUTION|>--- conflicted
+++ resolved
@@ -263,12 +263,7 @@
 
         if (amountAsset > 0) {
             vm.expectEmit(true, true, false, true);
-            emit EmergencyWithdrawalQueueEnqueue(
-                1,
-                user,
-                user,
-                amountAsset
-            );
+            emit EmergencyWithdrawalQueueEnqueue(1, user, user, amountAsset);
         }
         // Trigger emergency withdrawal as vault doesn't have any asset.
         vault.withdraw(amountAsset, user, user);
@@ -296,23 +291,11 @@
             bytes32(uint256(amountAsset))
         );
 
-<<<<<<< HEAD
         vm.startPrank(user);
-        if (amountAsset > 0) {
-            vm.expectEmit(true, true, false, true);
-            emit EmergencyWithdrawalQueueEnqueue(
-                1,
-                user,
-                user,
-                amountAsset
-            );
-        }
-=======
         uint256 numShares = amountAsset / 100;
         vm.expectEmit(true, true, false, true);
-        emit EmergencyWithdrawalQueueEnqueue(1, EmergencyWithdrawalQueue.RequestType.Redeem, user, user, numShares);
-
->>>>>>> 4a61e1ec
+        emit EmergencyWithdrawalQueueEnqueue(1, user, user, numShares);
+
         // Trigger emergency withdrawal as vault doesn't have any asset.
         vm.startPrank(user);
         vault.redeem(numShares, user, user);
