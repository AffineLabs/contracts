// SPDX-License-Identifier: AGPL-3.0-only
pragma solidity ^0.8.13;

import { TestPlus } from "./TestPlus.sol";
import { stdStorage, StdStorage } from "forge-std/Test.sol";
import { Deploy } from "./Deploy.sol";
import { MockERC20 } from "./MockERC20.sol";

import { L2Vault } from "../polygon/L2Vault.sol";
import { BaseStrategy } from "../BaseStrategy.sol";
import { Deploy } from "./Deploy.sol";
import { EmergencyWithdrawalQueue } from "../polygon/EmergencyWithdrawalQueue.sol";

contract L2VaultTest is TestPlus {
    using stdStorage for StdStorage;

    L2Vault vault;
    MockERC20 asset;
    uint256 oneUSDC = 1_000_000;
    uint256 halfUSDC = oneUSDC / 2;

    function setUp() public {
        vault = Deploy.deployL2Vault();
        asset = MockERC20(vault.asset());
    }

    // Adding this since this test contract is used as a strategy
    function totalLockedValue() public view returns (uint256) {
        return asset.balanceOf(address(this));
    }

    event Deposit(address indexed caller, address indexed owner, uint256 assets, uint256 shares);
    event Withdraw(
        address indexed caller,
        address indexed receiver,
        address indexed owner,
        uint256 assets,
        uint256 shares
    );

    function testDepositRedeem(uint128 amountAsset) public {
        // Running into overflow issues on the call to vault.redeem
        address user = address(this);
        asset.mint(user, amountAsset);

        // user gives max approval to vault for asset
        asset.approve(address(vault), type(uint256).max);
        vm.expectEmit(true, true, true, true);
        emit Deposit(address(this), address(this), amountAsset, amountAsset);
        vault.deposit(amountAsset, address(this));

        // If vault is empty, assets are converted to shares at 1:1
        uint256 numShares = vault.balanceOf(user);
        assertEq(numShares, amountAsset);
        assertEq(asset.balanceOf(address(user)), 0);
        assertEq(asset.balanceOf(address(vault)), amountAsset);

        vm.expectEmit(true, true, true, true);
        emit Withdraw(address(this), user, user, amountAsset, amountAsset);
        uint256 assetsReceived = vault.redeem(numShares, user, user);

        assertEq(vault.balanceOf(user), 0);
        assertEq(assetsReceived, amountAsset);
    }

    function testDepositWithdraw(uint128 amountAsset) public {
        // Using a uint64 since we multiply totalSupply by amountAsset in sharesFromTokens
        // Using a uint64 makes sure the calculation will not overflow
        address user = address(this);
        asset.mint(user, amountAsset);
        asset.approve(address(vault), type(uint256).max);

        vm.expectEmit(true, true, true, true);
        emit Deposit(address(this), address(this), amountAsset, amountAsset);
        vault.deposit(amountAsset, address(this));

        // If vault is empty, assets are converted to shares at 1:1
        assertEq(vault.balanceOf(user), amountAsset);
        assertEq(asset.balanceOf(user), 0);

        vm.expectEmit(true, true, true, true);
        emit Withdraw(address(this), address(this), address(this), amountAsset, amountAsset);
        vault.withdraw(amountAsset, address(this), address(this));
        assertEq(vault.balanceOf(user), 0);
        assertEq(asset.balanceOf(user), amountAsset);
    }

    function testManagementFee() public {
        // Add total supply => occupies ERC20Upgradeable which inherits from two contracts with storage,
        // One contract has one slots and the other has 50 slots. totalSupply is at slot three in ERC20Up, so
        // the slot would is number 50 + 1 + 3 = 54 (index 53)
        vm.store(address(vault), bytes32(uint256(53)), bytes32(uint256(1e18)));

        assertEq(vault.totalSupply(), 1e18);

        // Add this contract as a strategy
        BaseStrategy myStrat = BaseStrategy(address(this));
        vault.addStrategy(myStrat, 10_000);

        // call to balanceOfAsset in harvest() will return 1e18
        vm.mockCall(address(this), abi.encodeWithSelector(BaseStrategy.balanceOfAsset.selector), abi.encode(1e18));
        // block.timestamp must be >= lastHarvest + lockInterval when harvesting
        vm.warp(vault.lastHarvest() + vault.lockInterval() + 1);

        // Call harvest to update lastHarvest, note that no shares are minted here because
        // (block.timestamp - lastHarvest) = lockInterval + 1 =  3 hours + 1 second
        // and feeBps gets truncated to zero
        BaseStrategy[] memory strategyList = new BaseStrategy[](1);
        strategyList[0] = BaseStrategy(address(this));
        vault.harvest(strategyList);

        vm.warp(block.timestamp + vault.SECS_PER_YEAR() / 2);

        // Call harvest to trigger fee assessment
        vault.harvest(strategyList);

        // Check that fees were assesed in the correct amounts => Management fees are sent to governance address
        // 1/2 of 2% of the vault's supply should be minted to governance
        assertEq(vault.balanceOf(address(this)), (100 * 1e18) / 10_000);
    }

    function testLockedProfit() public {
        // Add this contract as a strategy
        BaseStrategy myStrat = BaseStrategy(address(this));
        vault.addStrategy(myStrat, 10_000);

        // call to balanceOfAsset in harvest() will return 1e18
        vm.mockCall(address(this), abi.encodeWithSelector(BaseStrategy.balanceOfAsset.selector), abi.encode(1e18));
        // block.timestap must be >= lastHarvest + lockInterval when harvesting
        vm.warp(vault.lastHarvest() + vault.lockInterval() + 1);

        asset.mint(address(myStrat), 1e18);
        asset.approve(address(vault), type(uint256).max);

        BaseStrategy[] memory strategyList = new BaseStrategy[](1);
        strategyList[0] = BaseStrategy(address(this));
        vault.harvest(strategyList);

        assertEq(vault.lockedProfit(), 1e18);
        assertEq(vault.totalAssets(), 0);

        // Using up 50% of lockInterval unlocks 50% of profit
        vm.warp(block.timestamp + vault.lockInterval() / 2);
        assertEq(vault.lockedProfit(), 1e18 / 2);
        assertEq(vault.totalAssets(), 1e18 / 2);
    }

    function testWithdrawalFee() public {
        uint256 amountAsset = 1e18;
        vault.setWithdrawalFee(50);

        address user = 0xd8dA6BF26964aF9D7eEd9e03E53415D37aA96045; // vitalik
        vm.startPrank(user);
        asset.mint(user, amountAsset);
        asset.approve(address(vault), type(uint256).max);
        vault.deposit(amountAsset, user);

        vault.redeem(vault.balanceOf(user), user, user);
        assertEq(vault.balanceOf(user), 0);

        // User gets the original amount with 50bps deducted
        assertEq(asset.balanceOf(user), (amountAsset * (10_000 - 50)) / 10_000);
        // Governance gets the 50bps fee
        assertEq(asset.balanceOf(vault.governance()), (amountAsset * 50) / 10_000);
    }

    function testSettingFees() public {
        vault.setManagementFee(300);
        assertEq(vault.managementFee(), 300);
        vault.setWithdrawalFee(10);
        assertEq(vault.withdrawalFee(), 10);

        vm.startPrank(0xd8dA6BF26964aF9D7eEd9e03E53415D37aA96045);
        vm.expectRevert("Only Governance.");
        vault.setManagementFee(300);
        vm.expectRevert("Only Governance.");
        vault.setWithdrawalFee(10);
    }

    function testVaultPause() public {
        vault.togglePause();

        vm.expectRevert("Pausable: paused");
        vault.deposit(1e18, address(this));

        vm.expectRevert("Pausable: paused");
        vault.withdraw(1e18, address(this), address(this));

        vault.togglePause();
        testDepositWithdraw(1e18);
    }

<<<<<<< HEAD
    event EmergencyWithdrawalQueueEnqueue(
        uint256 indexed pos,
        EmergencyWithdrawalQueue.RequestType requestType,
        address indexed owner,
        address indexed receiver,
        uint256 amount
    );

    function testEmergencyWithdrawal(uint128 amountAsset) public {
        address user = address(this);
        asset.mint(user, amountAsset);
        asset.approve(address(vault), type(uint256).max);
        vault.deposit(amountAsset, address(this));

        // simulate vault assets being transferred to L1.
        asset.burn(address(vault), amountAsset);
        vm.store(
            address(vault),
            bytes32(stdstore.target(address(vault)).sig("L1TotalLockedValue()").find()),
            bytes32(uint256(amountAsset))
        );

        vm.startPrank(user);

        if (amountAsset > 0) {
            vm.expectEmit(true, true, false, true);
            emit EmergencyWithdrawalQueueEnqueue(
                1,
                EmergencyWithdrawalQueue.RequestType.Withdraw,
                user,
                user,
                amountAsset
            );
        }
        // Trigger emergency withdrawal as vault doesn't have any asset.
        vault.withdraw(amountAsset, user, user);
        assertEq(asset.balanceOf(user), 0);
        // Simulate funds being bridged from L1 to L2 vault.
        asset.mint(address(vault), amountAsset);
        if (amountAsset > 0) {
            vault.emergencyWithdrawalQueue().dequeue();
        }
        assertEq(asset.balanceOf(user), amountAsset);
    }

    function testEmergencyWithdrawalWithRedeem(uint128 amountAsset) public {
        address user = address(this);
        asset.mint(user, amountAsset);
        asset.approve(address(vault), type(uint256).max);
        vault.deposit(amountAsset, address(this));

        // simulate vault assets being transferred to L1.
        asset.burn(address(vault), amountAsset);
        vm.store(
            address(vault),
            bytes32(stdstore.target(address(vault)).sig("L1TotalLockedValue()").find()),
            bytes32(uint256(amountAsset))
        );

        vm.startPrank(user);
        if (amountAsset > 0) {
            vm.expectEmit(true, true, false, true);
            emit EmergencyWithdrawalQueueEnqueue(
                1,
                EmergencyWithdrawalQueue.RequestType.Redeem,
                user,
                user,
                amountAsset
            );
        }
        // Trigger emergency withdrawal as vault doesn't have any asset.
        vault.redeem(amountAsset, user, user);
        assertEq(asset.balanceOf(user), 0);

        // Simulate funds being bridged from L1 to L2 vault.
        asset.mint(address(vault), amountAsset);
        vm.store(
            address(vault),
            bytes32(stdstore.target(address(vault)).sig("L1TotalLockedValue()").find()),
            bytes32(uint256(0))
        );
        if (amountAsset > 0) {
            vault.emergencyWithdrawalQueue().dequeue();
        }
        assertEq(asset.balanceOf(user), amountAsset);
    }

    function testEmergencyWithdrawalQueueNotStarved() public {
        (address user1, address user2) = (address(1), address(2));
        asset.mint(user1, halfUSDC);
        asset.mint(user2, halfUSDC);

        vm.startPrank(user1);
        asset.approve(address(vault), type(uint256).max);
        vault.deposit(halfUSDC, user1);

        // simulate vault assets being transferred to L1.
        asset.burn(address(vault), halfUSDC);
        vm.store(
            address(vault),
            bytes32(stdstore.target(address(vault)).sig("L1TotalLockedValue()").find()),
            bytes32(uint256(halfUSDC))
        );

        // This will trigger an emergency withdrawal queue enqueue as there is no asset in L2 vault.
        vault.withdraw(halfUSDC, user1, user1);
        vm.stopPrank();

        vm.startPrank(user2);
        asset.approve(address(vault), type(uint256).max);
        vault.deposit(halfUSDC, user2);

        // Now the vault has half USDC, but if user2 wants to withdraw half USDC, it will
        // again trigger an emergency withdrawal queue enqueue as this half USDC is reserved
        // for withdrawals in the emergency withdrawal queue.
        vault.withdraw(halfUSDC, user2, user2);

        assertEq(vault.emergencyWithdrawalQueue().size(), 2);
        vm.stopPrank();

        vault.emergencyWithdrawalQueue().dequeue();
        assertEq(asset.balanceOf(user1), halfUSDC);

        asset.mint(address(vault), halfUSDC);
        vm.store(
            address(vault),
            bytes32(stdstore.target(address(vault)).sig("L1TotalLockedValue()").find()),
            bytes32(uint256(0))
        );

        vault.emergencyWithdrawalQueue().dequeue();
        assertEq(asset.balanceOf(user2), halfUSDC);
=======
    function testDetailedPrice() public {
        // This function should work even if there is nothing in the vault
        L2Vault.Number memory price = vault.detailedPrice();
        assertEq(price.num, 10**vault.decimals());

        address user = address(this);
        token.mint(user, 2e18);
        token.approve(address(vault), type(uint256).max);

        vault.deposit(1e18, user);
        token.transfer(address(vault), 1e18);
        L2Vault.Number memory price2 = vault.detailedPrice();
        assertEq(price2.num, 2 * 10**vault.decimals());
>>>>>>> 300b4b0b
    }
}<|MERGE_RESOLUTION|>--- conflicted
+++ resolved
@@ -190,7 +190,6 @@
         testDepositWithdraw(1e18);
     }
 
-<<<<<<< HEAD
     event EmergencyWithdrawalQueueEnqueue(
         uint256 indexed pos,
         EmergencyWithdrawalQueue.RequestType requestType,
@@ -323,20 +322,20 @@
 
         vault.emergencyWithdrawalQueue().dequeue();
         assertEq(asset.balanceOf(user2), halfUSDC);
-=======
+    }
+
     function testDetailedPrice() public {
         // This function should work even if there is nothing in the vault
         L2Vault.Number memory price = vault.detailedPrice();
         assertEq(price.num, 10**vault.decimals());
 
         address user = address(this);
-        token.mint(user, 2e18);
-        token.approve(address(vault), type(uint256).max);
+        asset.mint(user, 2e18);
+        asset.approve(address(vault), type(uint256).max);
 
         vault.deposit(1e18, user);
-        token.transfer(address(vault), 1e18);
+        asset.transfer(address(vault), 1e18);
         L2Vault.Number memory price2 = vault.detailedPrice();
         assertEq(price2.num, 2 * 10**vault.decimals());
->>>>>>> 300b4b0b
     }
 }