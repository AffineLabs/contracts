// SPDX-License-Identifier: BUSL-1.1
pragma solidity =0.8.16;

import {ERC20} from "solmate/src/tokens/ERC20.sol";
import {SafeTransferLib} from "solmate/src/utils/SafeTransferLib.sol";
import {FixedPointMathLib} from "solmate/src/utils/FixedPointMathLib.sol";
import {Math} from "@openzeppelin/contracts/utils/math/Math.sol";
import {IUniswapV2Factory} from "@uniswap/v2-core/contracts/interfaces/IUniswapV2Factory.sol";
import {IUniswapV2Router02} from "@uniswap/v2-periphery/contracts/interfaces/IUniswapV2Router02.sol";
import {ISwapRouter} from "@uniswap/v3-periphery/contracts/interfaces/ISwapRouter.sol";
import {IUniswapV3Pool} from "@uniswap/v3-core/contracts/interfaces/IUniswapV3Pool.sol";

import {ILendingPool} from "src/interfaces/aave.sol";
import {AggregatorV3Interface} from "src/interfaces/AggregatorV3Interface.sol";
import {AffineVault} from "src/vaults/AffineVault.sol";
import {AccessStrategy} from "./AccessStrategy.sol";
import {IMasterChef} from "src/interfaces/sushiswap/IMasterChef.sol";
import {SlippageUtils} from "src/libs/SlippageUtils.sol";

struct LenderInfo {
    ILendingPool pool; // lending pool
    ERC20 borrow; // borrowing asset
    AggregatorV3Interface priceFeed; // borrow asset price feed
}

struct LpInfo {
    IUniswapV2Router02 router; // lp router
    IMasterChef masterChef; // gov pool
    uint256 masterChefPid; // pool id
    bool useMasterChefV2; // if we are using MasterChef v2
    ERC20 sushiToken; // sushi token address, received as reward
}

struct LendingParams {
    uint256 assetToDepositRatioBps; // asset to deposit for lending
    uint256 collateralToBorrowRatioBps; // borrow ratio of collateral
}

contract DeltaNeutralLp is AccessStrategy {
    using SafeTransferLib for ERC20;
    using FixedPointMathLib for uint256;
    using SlippageUtils for uint256;

    constructor(
        AffineVault _vault,
        LenderInfo memory lender,
        LpInfo memory lpProvider,
        IUniswapV3Pool _pool,
        address[] memory strategists,
        LendingParams memory params
    ) AccessStrategy(_vault, strategists) {
        canStartNewPos = true;

        assetToDepositRatioBps = params.assetToDepositRatioBps;
        collateralToBorrowRatioBps = params.collateralToBorrowRatioBps;

        borrow = lender.borrow;
        borrowFeed = lender.priceFeed;

        router = lpProvider.router;
        abPair = ERC20(IUniswapV2Factory(router.factory()).getPair(address(asset), address(borrow)));

        // Aave info
        lendingPool = lender.pool;
        debtToken = ERC20(lendingPool.getReserveData(address(borrow)).variableDebtTokenAddress);
        aToken = ERC20(lendingPool.getReserveData(address(asset)).aTokenAddress);

        // Sushi info
        masterChef = lpProvider.masterChef;
        masterChefPid = lpProvider.masterChefPid;
        sushiToken = lpProvider.sushiToken;
        useMasterChefV2 = lpProvider.useMasterChefV2;

        // Depositing/withdrawing/repaying debt from lendingPool
        asset.safeApprove(address(lendingPool), type(uint256).max);
        aToken.safeApprove(address(lendingPool), type(uint256).max);
        borrow.safeApprove(address(lendingPool), type(uint256).max);

        // To trade asset/borrow/sushi on uniV2
        asset.safeApprove(address(router), type(uint256).max);
        borrow.safeApprove(address(router), type(uint256).max);
        sushiToken.safeApprove(address(router), type(uint256).max);

        // To trade asset/borrow on uni v3
        poolFee = _pool.fee();
        asset.safeApprove(address(V3ROUTER), type(uint256).max);
        borrow.safeApprove(address(V3ROUTER), type(uint256).max);

        // To remove liquidity
        abPair.safeApprove(address(router), type(uint256).max);
        // To stake lp tokens
        abPair.safeApprove(address(masterChef), type(uint256).max);

        // decimal adjusting params
        decimalAdjustSign = asset.decimals() >= borrow.decimals() + borrowFeed.decimals() ? true : false;
        decimalAdjust = decimalAdjustSign
            ? asset.decimals() - borrowFeed.decimals() - borrow.decimals()
            : borrow.decimals() + borrowFeed.decimals() - asset.decimals();
    }

    /**
     * @dev Get price of borrow denominated in asset from chainlink
     */
    function _chainlinkPriceOfBorrow() internal view returns (uint256 borrowPrice) {
        (uint80 roundId, int256 price,, uint256 timestamp, uint80 answeredInRound) = borrowFeed.latestRoundData();
        require(price > 0, "DNLP: price <= 0");
        require(answeredInRound >= roundId, "DNLP: stale data");
        require(timestamp != 0, "DNLP: round not done");
        borrowPrice = uint256(price);
    }

    /**
     * @dev Get price of borrow denominated in asset from sushiswap
     */
    function _sushiPriceOfBorrow() internal view returns (uint256 borrowPrice) {
        address[] memory path = new address[](2);
        path[0] = address(borrow);
        path[1] = address(asset);

        uint256[] memory amounts = router.getAmountsOut({amountIn: 10 ** borrow.decimals(), path: path});
        // We multiply to remove the 0.3% fee assessed in getAmountsOut
        return amounts[1].mulDivDown(1000, 997);
    }

    /**
     * @dev Convert borrows to assets
     * @dev return value will be in same decimals as asset
     */
    function _borrowToAsset(uint256 borrowChainlinkPrice, uint256 amountB) internal view returns (uint256 assets) {
        if (decimalAdjustSign) {
            assets = amountB * borrowChainlinkPrice * (10 ** decimalAdjust);
        } else {
            assets = amountB.mulDivDown(borrowChainlinkPrice, 10 ** decimalAdjust);
        }
    }

    /**
     * @dev Convert assets to borrows
     * @dev return value will be in same decimals as borrow
     */
    function _assetToBorrow(uint256 borrowChainlinkPrice, uint256 amountA) internal view returns (uint256 borrows) {
        if (decimalAdjustSign) {
            borrows = amountA.mulDivDown(1, borrowChainlinkPrice * (10 ** decimalAdjust));
        } else {
            borrows = amountA.mulDivDown(10 ** decimalAdjust, borrowChainlinkPrice);
        }
    }

    /// @notice Get underlying assets (USDC, WETH) amounts from sushiswap lp token amount
    function _getSushiLpUnderlyingAmounts(uint256 lpTokenAmount)
        internal
        view
        returns (uint256 assets, uint256 borrows)
    {
        assets = lpTokenAmount.mulDivDown(asset.balanceOf(address(abPair)), abPair.totalSupply());
        borrows = lpTokenAmount.mulDivDown(borrow.balanceOf(address(abPair)), abPair.totalSupply());
    }

    function totalLockedValue() public view override returns (uint256) {
        // The below are all in units of `asset`
        // balanceOfAsset + balanceOfEth + aToken value + Uni Lp value - debt
        // lp tokens * (total assets) / total lp tokens
        uint256 borrowPrice = _chainlinkPriceOfBorrow();

        // Asset value of underlying eth
        uint256 assetsEth = _borrowToAsset(borrowPrice, borrow.balanceOf(address(this)));

        // Underlying value of sushi LP tokens
        uint256 sushiTotalStakedAmount =
            abPair.balanceOf(address(this)) + masterChef.userInfo(masterChefPid, address(this)).amount;
        (uint256 sushiUnderlyingAssets, uint256 sushiUnderlyingBorrows) =
            _getSushiLpUnderlyingAmounts(sushiTotalStakedAmount);
        uint256 sushiLpValue = sushiUnderlyingAssets + _borrowToAsset(borrowPrice, sushiUnderlyingBorrows);

        // Asset value of debt
        uint256 assetsDebt = _borrowToAsset(borrowPrice, debtToken.balanceOf(address(this)));

        return balanceOfAsset() + assetsEth + aToken.balanceOf(address(this)) + sushiLpValue - assetsDebt;
    }

    uint32 public currentPosition;
    bool public canStartNewPos;

    /**
     * @notice abs(asset.decimals() - borrow.decimals() - borrowFeed.decimals()). Used when converting between
     * asset/borrow amounts
     */
    uint256 public immutable decimalAdjust;

    /// @notice true if asset.decimals() - borrow.decimals() - borrowFeed.decimals() is >= 0. false otherwise.
    bool public immutable decimalAdjustSign;

    /*//////////////////////////////////////////////////////////////
                             LENDING PARAMS
    //////////////////////////////////////////////////////////////*/
    /// @notice What fraction of asset to deposit into aave in bps
    uint256 public immutable assetToDepositRatioBps;
    /// @notice What fraction of collateral to borrow from aave in bps
    uint256 public immutable collateralToBorrowRatioBps;

    uint256 public constant MAX_BPS = 10_000;

    IMasterChef public immutable masterChef;
    uint256 public immutable masterChefPid;
    ERC20 public immutable sushiToken;
    bool public immutable useMasterChefV2;

    IUniswapV2Router02 public immutable router;
    ISwapRouter public constant V3ROUTER = ISwapRouter(0xE592427A0AEce92De3Edee1F18E0157C05861564);
    /// @notice The pool's fee. We need this to identify the pool.
    uint24 public immutable poolFee;
    /// @notice The address of the Uniswap Lp token (the asset-borrow pair)
    ERC20 public immutable abPair;

    /// @notice The asset we want to borrow, e.g. WETH
    ERC20 public immutable borrow;
    ILendingPool immutable lendingPool;
    /// @notice The asset we get when we borrow our `borrow` from aave
    ERC20 public immutable debtToken;
    /// @notice The asset we get deposit `asset` into aave
    ERC20 public immutable aToken;

    /// @notice Gives ratio of vault asset to borrow asset, e.g. WETH/USD (assuming usdc = usd)
    AggregatorV3Interface public immutable borrowFeed;

    event PositionStart( // chainlink price and spot price of borrow
        uint32 indexed position,
        uint256 assetCollateral,
        uint256 borrows,
        uint256[2] borrowPrices,
        uint256 assetsToSushi,
        uint256 borrowsToSushi,
        uint256 timestamp
    );
    /**
     * @notice start a new position
     * @param  assets asset amount to start position
     * @param slippageToleranceBps slippage tolerance for liquidity pool
     */

    function startPosition(uint256 assets, uint256 slippageToleranceBps) external onlyRole(STRATEGIST_ROLE) {
        // Set position metadata
        require(canStartNewPos, "DNLP: position is active");
        require(assets <= asset.balanceOf(address(this)), "DNLP: insufficient assets");
        currentPosition += 1;
        canStartNewPos = false;

        uint256 borrowPrice = _chainlinkPriceOfBorrow();

        // Deposit asset in aave. Then borrow at 75%
        // If x is amount we want to deposit into aave .75x = Total - x => 1.75x = Total => x = Total / 1.75 => Total * 4/7
<<<<<<< HEAD
        uint256 assetsToDeposit = asset.balanceOf(address(this)).mulDivDown(assetToDepositRatioBps, MAX_BPS);

        lendingPool.deposit({asset: address(asset), amount: assetsToDeposit, onBehalfOf: address(this), referralCode: 0});

        uint256 borrowAmount =
            _assetToBorrow(borrowPrice, assetsToDeposit).mulDivDown(collateralToBorrowRatioBps, MAX_BPS);

        if (borrowAmount > 0) {
=======
        uint256 assetsToDeposit = assets.mulDivDown(4, 7);

        lendingPool.deposit({asset: address(asset), amount: assetsToDeposit, onBehalfOf: address(this), referralCode: 0});

        uint256 desiredBorrowsInUni = _assetToBorrow(borrowPrice, assetsToDeposit).mulDivDown(3, 4);
        if (desiredBorrowsInUni > 0) {
>>>>>>> 05560daf
            lendingPool.borrow({
                asset: address(borrow),
                amount: desiredBorrowsInUni,
                interestRateMode: 2,
                referralCode: 0,
                onBehalfOf: address(this)
            });
        }

        // pre LP assets - required for assets utilized in LP
        uint256 preLpAssetAmount = asset.balanceOf(address(this));
        uint256 preLpBorrowAmount = borrow.balanceOf(address(this));

        // Provide liquidity on sushiswap
        uint256 desiredAssetsInUni = assets - assetsToDeposit;

        router.addLiquidity({
            tokenA: address(asset),
            tokenB: address(borrow),
            amountADesired: desiredAssetsInUni,
            amountBDesired: desiredBorrowsInUni,
            amountAMin: desiredAssetsInUni.slippageDown(slippageToleranceBps),
            amountBMin: desiredBorrowsInUni.slippageDown(slippageToleranceBps),
            to: address(this),
            deadline: block.timestamp
        });
        // Stake lp tokens masterchef
        _stake();

        emit PositionStart({
            position: currentPosition,
            assetCollateral: aToken.balanceOf(address(this)),
            borrows: debtToken.balanceOf(address(this)),
            borrowPrices: [borrowPrice, _sushiPriceOfBorrow()], // chainlink price and spot price of borrow
            assetsToSushi: preLpAssetAmount - asset.balanceOf(address(this)),
            borrowsToSushi: preLpBorrowAmount - borrow.balanceOf(address(this)),
            timestamp: block.timestamp
        });
    }

    /// @dev This strategy should be put at the end of the WQ so that we rarely divest from it. Divestment
    /// ideally occurs when the strategy does not have an open position
    function _divest(uint256 assets) internal override returns (uint256) {
        // Totally unwind the position with 5% slippage tolerance
        if (!canStartNewPos) _endPosition(500); //
        uint256 amountToSend = Math.min(assets, balanceOfAsset());
        asset.safeTransfer(address(vault), amountToSend);
        // Return the given amount
        return amountToSend;
    }

    event PositionEnd( // usdc value of sushi rewards
        uint32 indexed position,
        uint256 assetsFromSushi,
        uint256 borrowsFromSushi,
        uint256 assetsFromRewards,
        uint256[2] borrowPrices,
        bool assetSold,
        uint256 assetsOrBorrowsSold,
        uint256 assetsOrBorrowsReceived,
        uint256 assetCollateral,
        uint256 borrowDebtPaid,
        uint256 timestamp
    );

    function endPosition(uint256 slippageToleranceBps) external onlyRole(STRATEGIST_ROLE) {
        _endPosition(slippageToleranceBps);
    }

    function _endPosition(uint256 slippageToleranceBps) internal {
        // Set position metadata
        require(!canStartNewPos, "DNLP: position is inactive");
        canStartNewPos = true;

        // Unstake lp tokens and sell all sushi
        _unstakeAndClaimSushi();
        uint256 assetsFromRewards = _sellSushi(slippageToleranceBps);

        // Remove liquidity
        // a = usdc, b = weth
        uint256 abPairBalance = abPair.balanceOf(address(this));
        (uint256 underlyingAssets, uint256 underlyingBorrows) = _getSushiLpUnderlyingAmounts(abPairBalance);
        (uint256 amount0, uint256 amount1) = router.removeLiquidity({
            tokenA: address(asset),
            tokenB: address(borrow),
            liquidity: abPairBalance,
            amountAMin: underlyingAssets.slippageDown(slippageToleranceBps),
            amountBMin: underlyingBorrows.slippageDown(slippageToleranceBps),
            to: address(this),
            deadline: block.timestamp
        });
        (uint256 assetsFromSushi, uint256 borrowsFromSushi) = _changeFormat(amount0, amount1);

        // Buy enough borrow to pay back debt
        uint256 debt = debtToken.balanceOf(address(this));

        // Either we buy eth or sell eth. If we need to buy then borrowToBuy will be
        // positive and borrowToSell will be zero and vice versa.
        uint256[2] memory tradeAmounts;
        bool assetSold;
        {
            uint256 bBal = borrow.balanceOf(address(this));
            uint256 borrowToBuy = debt > bBal ? debt - bBal : 0;
            uint256 borrowToSell = bBal > debt ? bBal - debt : 0;

            // Passing the `slippageToleranceBps` param directly triggers stack too deep error
            uint256 bps = slippageToleranceBps;
            tradeAmounts = _tradeBorrow(borrowToSell, borrowToBuy, _chainlinkPriceOfBorrow(), bps);
            assetSold = debt > bBal;
        }

        // Repay debt
        lendingPool.repay({asset: address(borrow), amount: debt, rateMode: 2, onBehalfOf: address(this)});

        // Withdraw from aave
        uint256 assetCollateral = aToken.balanceOf(address(this));
        lendingPool.withdraw({asset: address(asset), amount: aToken.balanceOf(address(this)), to: address(this)});

        emit PositionEnd({
            position: currentPosition,
            assetsFromSushi: assetsFromSushi, // usdc value of sushi rewards
            borrowsFromSushi: borrowsFromSushi,
            assetsFromRewards: assetsFromRewards,
            borrowPrices: [_chainlinkPriceOfBorrow(), _sushiPriceOfBorrow()],
            assetSold: assetSold,
            assetsOrBorrowsSold: tradeAmounts[0],
            assetsOrBorrowsReceived: tradeAmounts[1],
            assetCollateral: assetCollateral,
            borrowDebtPaid: debt,
            timestamp: block.timestamp
        });
    }

    function _tradeBorrow(uint256 borrowToSell, uint256 borrowToBuy, uint256 borrowPrice, uint256 slippageToleranceBps)
        internal
        returns (uint256[2] memory tradeAmounts)
    {
        if (borrowToBuy > 0) {
            ISwapRouter.ExactOutputSingleParams memory params = ISwapRouter.ExactOutputSingleParams({
                tokenIn: address(asset),
                tokenOut: address(borrow),
                fee: poolFee,
                recipient: address(this),
                deadline: block.timestamp,
                amountOut: borrowToBuy,
                // When amountOut is very small the conversion may truncate to zero. Set a floor of one whole token
                amountInMaximum: Math.max(
                    _borrowToAsset(borrowPrice, borrowToBuy).slippageUp(slippageToleranceBps), 10 ** ERC20(asset).decimals()
                    ),
                sqrtPriceLimitX96: 0
            });

            tradeAmounts[0] = V3ROUTER.exactOutputSingle(params);
            tradeAmounts[1] = borrowToBuy;
        }
        if (borrowToSell > 0) {
            ISwapRouter.ExactInputSingleParams memory params = ISwapRouter.ExactInputSingleParams({
                tokenIn: address(borrow),
                tokenOut: address(asset),
                fee: poolFee,
                recipient: address(this),
                deadline: block.timestamp,
                amountIn: borrowToSell,
                amountOutMinimum: _borrowToAsset(borrowPrice, borrowToSell).slippageDown(slippageToleranceBps),
                sqrtPriceLimitX96: 0
            });
            tradeAmounts[0] = borrowToSell;
            tradeAmounts[1] = V3ROUTER.exactInputSingle(params);
        }
    }

    function _changeFormat(uint256 assets, uint256 borrows) internal view returns (uint256, uint256) {
        // If asset is not token 0 then flip
        if (address(asset) > address(borrow)) return (borrows, assets);
        return (assets, borrows);
    }

    function _stake() internal {
        // Deposit to MasterChef for additional SUSHI rewards.
        if (useMasterChefV2) {
            masterChef.deposit(masterChefPid, abPair.balanceOf(address(this)), address(this));
        } else {
            masterChef.deposit(masterChefPid, abPair.balanceOf(address(this)));
        }
    }

    function _unstakeAndClaimSushi() internal {
        uint256 depositedSLPAmount = masterChef.userInfo(masterChefPid, address(this)).amount;
        if (useMasterChefV2) {
            masterChef.withdrawAndHarvest(masterChefPid, depositedSLPAmount, address(this));
        } else {
            masterChef.withdraw(masterChefPid, depositedSLPAmount);
        }
    }

    function _sellSushi(uint256 slippageToleranceBps) internal returns (uint256 assetsReceived) {
        // Sell SUSHI tokens
        uint256 sushiBalance = sushiToken.balanceOf(address(this));
        if (sushiBalance == 0) return 0;

        address[] memory path = new address[](3);
        path[0] = address(sushiToken);
        path[1] = address(borrow);
        path[2] = address(asset);

        uint256[] memory amounts = router.getAmountsOut({amountIn: sushiBalance, path: path});
        uint256[] memory amountsReceived = router.swapExactTokensForTokens({
            amountIn: sushiBalance,
            amountOutMin: amounts[2].slippageDown(slippageToleranceBps),
            path: path,
            to: address(this),
            deadline: block.timestamp
        });

        assetsReceived = amountsReceived[2];
    }

    function claimAndSellSushi(uint256 slippageBps) external onlyRole(STRATEGIST_ROLE) {
        // Get Sushi into the contract
        if (useMasterChefV2) {
            masterChef.harvest(masterChefPid, address(this));
        } else {
            _unstakeAndClaimSushi();
        }

        // Sell the sushi
        _sellSushi(slippageBps);

        // Restake if using masterchefv1
        if (!useMasterChefV2) {
            _stake();
        }
    }
}<|MERGE_RESOLUTION|>--- conflicted
+++ resolved
@@ -249,26 +249,17 @@
 
         // Deposit asset in aave. Then borrow at 75%
         // If x is amount we want to deposit into aave .75x = Total - x => 1.75x = Total => x = Total / 1.75 => Total * 4/7
-<<<<<<< HEAD
-        uint256 assetsToDeposit = asset.balanceOf(address(this)).mulDivDown(assetToDepositRatioBps, MAX_BPS);
+        uint256 assetsToDeposit = assets.mulDivDown(assetToDepositRatioBps, MAX_BPS);
 
         lendingPool.deposit({asset: address(asset), amount: assetsToDeposit, onBehalfOf: address(this), referralCode: 0});
 
-        uint256 borrowAmount =
+        uint256 desiredBorrowsInSushi =
             _assetToBorrow(borrowPrice, assetsToDeposit).mulDivDown(collateralToBorrowRatioBps, MAX_BPS);
 
-        if (borrowAmount > 0) {
-=======
-        uint256 assetsToDeposit = assets.mulDivDown(4, 7);
-
-        lendingPool.deposit({asset: address(asset), amount: assetsToDeposit, onBehalfOf: address(this), referralCode: 0});
-
-        uint256 desiredBorrowsInUni = _assetToBorrow(borrowPrice, assetsToDeposit).mulDivDown(3, 4);
-        if (desiredBorrowsInUni > 0) {
->>>>>>> 05560daf
+        if (desiredBorrowsInSushi > 0) {
             lendingPool.borrow({
                 asset: address(borrow),
-                amount: desiredBorrowsInUni,
+                amount: desiredBorrowsInSushi,
                 interestRateMode: 2,
                 referralCode: 0,
                 onBehalfOf: address(this)
@@ -276,19 +267,19 @@
         }
 
         // pre LP assets - required for assets utilized in LP
-        uint256 preLpAssetAmount = asset.balanceOf(address(this));
-        uint256 preLpBorrowAmount = borrow.balanceOf(address(this));
+        uint256 preLpAssets = asset.balanceOf(address(this));
+        uint256 preLpBorrows = borrow.balanceOf(address(this));
 
         // Provide liquidity on sushiswap
-        uint256 desiredAssetsInUni = assets - assetsToDeposit;
+        uint256 desiredAssetsInSushi = assets - assetsToDeposit;
 
         router.addLiquidity({
             tokenA: address(asset),
             tokenB: address(borrow),
-            amountADesired: desiredAssetsInUni,
-            amountBDesired: desiredBorrowsInUni,
-            amountAMin: desiredAssetsInUni.slippageDown(slippageToleranceBps),
-            amountBMin: desiredBorrowsInUni.slippageDown(slippageToleranceBps),
+            amountADesired: desiredAssetsInSushi,
+            amountBDesired: desiredBorrowsInSushi,
+            amountAMin: desiredAssetsInSushi.slippageDown(slippageToleranceBps),
+            amountBMin: desiredBorrowsInSushi.slippageDown(slippageToleranceBps),
             to: address(this),
             deadline: block.timestamp
         });
@@ -300,8 +291,8 @@
             assetCollateral: aToken.balanceOf(address(this)),
             borrows: debtToken.balanceOf(address(this)),
             borrowPrices: [borrowPrice, _sushiPriceOfBorrow()], // chainlink price and spot price of borrow
-            assetsToSushi: preLpAssetAmount - asset.balanceOf(address(this)),
-            borrowsToSushi: preLpBorrowAmount - borrow.balanceOf(address(this)),
+            assetsToSushi: preLpAssets - asset.balanceOf(address(this)),
+            borrowsToSushi: preLpBorrows - borrow.balanceOf(address(this)),
             timestamp: block.timestamp
         });
     }
