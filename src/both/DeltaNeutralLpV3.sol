--- conflicted
+++ resolved
@@ -71,68 +71,23 @@
 
         // To add liquidity
         asset.safeApprove(address(_lpManager), type(uint256).max);
-<<<<<<< HEAD
-        borrowAsset.safeApprove(address(_lpManager), type(uint256).max);
+        borrow.safeApprove(address(_lpManager), type(uint256).max);
+
+        if (asset.decimals() >= borrow.decimals() + borrowFeed.decimals()) {
+            decimalAdjustSign = true;
+            decimalAdjust = asset.decimals() - borrowFeed.decimals() - borrow.decimals();
+        } else {
+            decimalAdjustSign = false;
+            decimalAdjust = borrow.decimals() + borrowFeed.decimals() - asset.decimals();
+        }
 
         assetToDepositRatioBps = _assetToDepositRatioBps;
         collateralToBorrowRatioBps = _collateralToBorrowRatioBps;
-
-        if (asset.decimals() >= borrowAsset.decimals() + borrowAssetFeed.decimals()) {
-            decimalAdjustSign = true;
-            decimalAdjust = asset.decimals() - borrowAssetFeed.decimals() - borrowAsset.decimals();
-        } else {
-            decimalAdjustSign = false;
-            decimalAdjust = borrowAsset.decimals() + borrowAssetFeed.decimals() - asset.decimals();
-        }
-    }
-
-    /// @notice Convert `borrowAsset` (e.g. MATIC) to `asset` (e.g. USDC)
-    ///  amountB * cl_price * 10^asset_decimals / 10^(borrow_decimals + cl_price_decimals)
-    function _borrowToAsset(uint256 amountB, uint256 clPrice) internal view returns (uint256 assets) {
-        if (decimalAdjustSign) {
-            assets = amountB * clPrice * (10 ** decimalAdjust);
-        } else {
-            assets = amountB.mulDivDown(clPrice, 10 ** decimalAdjust);
-        }
-    }
-
-    /// @notice assets * 10^(borrow_decimals + cl_price_decimals) / (cl_price * 10^asset_decimals)
-    function _assetToBorrow(uint256 assets, uint256 clPrice) internal view returns (uint256 borrows) {
-        if (decimalAdjustSign) {
-            borrows = assets / (clPrice * (10 ** decimalAdjust));
-        } else {
-            borrows = assets.mulDivDown(10 ** decimalAdjust, clPrice);
-        }
-    }
-
-    function _getPrice() internal view returns (uint256 priceOfBorrowAsset) {
-        (uint80 roundId, int256 price,, uint256 timestamp, uint80 answeredInRound) = borrowAssetFeed.latestRoundData();
-        require(price > 0, "Chainlink price <= 0");
-        require(answeredInRound >= roundId, "Chainlink stale data");
-        require(timestamp != 0, "Chainlink round not complete");
-
-        priceOfBorrowAsset = uint256(price);
-    }
-
-    function valueOfLpPosition() public view returns (uint256 assetsLp) {
-        (uint256 token0InLp, uint256 token1InLp) = _getTokensInLp();
-        (uint256 assetsInLp, uint256 borrowAssetsInLp) = _convertToAB(token0InLp, token1InLp);
-        assetsLp = assetsInLp + _borrowToAsset(borrowAssetsInLp, _getPrice());
-    }
-
-    function _getTokensInLp() internal view returns (uint256 amount0, uint256 amount1) {
-        if (lpLiquidity == 0) return (amount0, amount1);
-        (uint160 sqrtPriceX96,,,,,,) = pool.slot0();
-        (amount0, amount1) = positionValue.total(lpManager, lpId, sqrtPriceX96);
-    }
-=======
-        borrow.safeApprove(address(_lpManager), type(uint256).max);
     }
 
     /*//////////////////////////////////////////////////////////////
                                DIVESTMENT
     //////////////////////////////////////////////////////////////*/
->>>>>>> bc4b0a81
 
     /// @dev This strategy should be put at the end of the WQ so that we rarely divest from it. Divestment
     /// ideally occurs when the strategy does not have an open position
@@ -189,27 +144,42 @@
     /// @dev Aave deposit receipt token.
     ERC20 public immutable aToken;
 
-<<<<<<< HEAD
-    /// @notice Gives ratio of vault asset to borrow asset, e.g. WMATIC/USD (assuming usdc = usd)
-    AggregatorV3Interface immutable borrowAssetFeed;
+    /*//////////////////////////////////////////////////////////////
+                          PRICE CONVERSION
+    //////////////////////////////////////////////////////////////*/
+
+    /**
+     * @notice abs(asset.decimals() - borrow.decimals() - borrowFeed.decimals()). This value has significance
+     * while converting asset amount to borrow amount and vice versa.
+     */
+    uint256 public decimalAdjust;
+    /**
+     * @notice true if `asset.decimals() - borrow.decimals() - borrowFeed.decimals()` is positive. false
+     * otherwise.
+     */
+    bool public decimalAdjustSign;
+
+    /*//////////////////////////////////////////////////////////////
+                          STRATEGY PARAMS
+    //////////////////////////////////////////////////////////////*/
 
     /// @notice What fraction of asset to deposit into aave in bps
     uint256 public immutable assetToDepositRatioBps;
     /// @notice What fraction of collateral to borrow from aave in bps
     uint256 public immutable collateralToBorrowRatioBps;
+
+    /*//////////////////////////////////////////////////////////////
+                            CONSTANTS
+    //////////////////////////////////////////////////////////////*/
+
     uint256 public constant MAX_BPS = 10_000;
 
-    bool public decimalAdjustSign;
-    uint256 public decimalAdjust;
-
-=======
     /**
      * @notice Start a position.
      * @param tickLow The lower tick at which we will provide liquidity.
      * @param tickHigh The lower tick at which we will provide liquidity.
      * @param slippageToleranceBps Maximum bps of asset/borrow that will not be added as liquidity.
      */
->>>>>>> bc4b0a81
     function startPosition(int24 tickLow, int24 tickHigh, uint256 slippageToleranceBps)
         external
         onlyRole(STRATEGIST_ROLE)
@@ -230,13 +200,8 @@
         uint256 borrowsDeposited = _assetToBorrow(assetsToDeposit, borrowPrice);
 
         lendingPool.borrow({
-<<<<<<< HEAD
-            asset: address(borrowAsset),
-            amount: borrowAssetsDeposited.mulDivDown(collateralToBorrowRatioBps, MAX_BPS),
-=======
             asset: address(borrow),
-            amount: borrowsDeposited.mulDivDown(3, 4),
->>>>>>> bc4b0a81
+            amount: borrowsDeposited.mulDivDown(collateralToBorrowRatioBps, MAX_BPS),
             interestRateMode: 2,
             referralCode: 0,
             onBehalfOf: address(this)
@@ -306,44 +271,26 @@
         (uint256 amount0FromUni, uint256 amount1FromUni, uint256 amount0Fees, uint256 amount1Fees) =
             _removeLiquidity(slippageBps);
 
-<<<<<<< HEAD
-        // Buy enough `borrowAsset` to pay back debt
-=======
         // Buy enough `borrow` to pay back debt
->>>>>>> bc4b0a81
         uint256 debt;
         uint256 assetsOrBorrowsSold;
         uint256 assetsOrBorrowsReceived;
         bool assetSold;
         {
             debt = debtToken.balanceOf(address(this));
-<<<<<<< HEAD
-            uint256 bBal = borrowAsset.balanceOf(address(this));
-            uint256 borrowAssetToBuy = debt > bBal ? debt - bBal : 0;
-            uint256 borrowAssetToSell = bBal > debt ? bBal - debt : 0;
-=======
             uint256 bBal = borrow.balanceOf(address(this));
-            uint256 maticToBuy = debt > bBal ? debt - bBal : 0;
-            uint256 maticToSell = bBal > debt ? bBal - debt : 0;
->>>>>>> bc4b0a81
-
-            if (borrowAssetToBuy > 0) {
+            uint256 borrowsToBuy = debt > bBal ? debt - bBal : 0;
+            uint256 borrowsToSell = bBal > debt ? bBal - debt : 0;
+
+            if (borrowsToBuy > 0) {
                 (assetsOrBorrowsSold, assetsOrBorrowsReceived) =
-<<<<<<< HEAD
-                    _swapExactOutputSingle(asset, borrowAsset, borrowAssetToBuy, slippageBps);
-=======
-                    _swapExactOutputSingle(asset, borrow, maticToBuy, slippageBps);
->>>>>>> bc4b0a81
+                    _swapExactOutputSingle(asset, borrow, borrowsToBuy, slippageBps);
             }
-            if (borrowAssetToSell > 0) {
+            if (borrowsToSell > 0) {
                 (assetsOrBorrowsSold, assetsOrBorrowsReceived) =
-<<<<<<< HEAD
-                    _swapExactSingle(borrowAsset, asset, borrowAssetToSell, slippageBps);
-=======
-                    _swapExactSingle(borrow, asset, maticToSell, slippageBps);
->>>>>>> bc4b0a81
+                    _swapExactSingle(borrow, asset, borrowsToSell, slippageBps);
             }
-            assetSold = borrowAssetToBuy > 0;
+            assetSold = borrowsToBuy > 0;
         }
 
         // Repay debt
@@ -370,26 +317,7 @@
         );
     }
 
-<<<<<<< HEAD
-    /// @dev Another function to avoid stack too deep error. Via-ir compilation takes too long.
-    function _getBorrowSpotPrice() internal view returns (uint256 price) {
-        (uint160 sqrtPriceX96,,,,,,) = pool.slot0();
-
-        // We are converting "one" of `borrowAsset` into some amount of `asset`.
-        uint256 oneBorrow = 10 ** borrowAsset.decimals();
-        if (address(asset) == token0) {
-            // borrow amount / (borrow : asset ratio) = asset amount
-            price = (oneBorrow << 192) / (uint256(sqrtPriceX96) ** 2);
-        } else {
-            // borrow amount * (asset : borrow ratio) = asset amount
-            price = (oneBorrow * uint256(sqrtPriceX96) ** 2) >> 192;
-        }
-        return price;
-    }
-
-=======
     /// @dev Emit end position event. Useful for avoiding stack-too-deep error.
->>>>>>> bc4b0a81
     function _emitEnd(
         uint256 amount0FromUni,
         uint256 amount1FromUni,
@@ -587,14 +515,21 @@
     AggregatorV3Interface immutable borrowFeed;
 
     /// @dev Convert `borrow` (e.g. MATIC) to `asset` (e.g. USDC)
-    function _borrowToAsset(uint256 amountB, uint256 clPrice) internal pure returns (uint256 assets) {
-        // The first division gets rid of the decimals of wmatic. The second converts dollars to usdc
-        assets = amountB.mulWadDown(clPrice) / 1e2;
+    function _borrowToAsset(uint256 amountB, uint256 clPrice) internal view returns (uint256 assets) {
+        if (decimalAdjustSign) {
+            assets = amountB * clPrice * (10 ** decimalAdjust);
+        } else {
+            assets = amountB.mulDivDown(clPrice, 10 ** decimalAdjust);
+        }
     }
 
     /// @dev Convert `asset` to `borrow`
-    function _assetToBorrow(uint256 assets, uint256 clPrice) internal pure returns (uint256 borrows) {
-        borrows = (assets * 1e2).divWadDown(clPrice);
+    function _assetToBorrow(uint256 assets, uint256 clPrice) internal view returns (uint256 borrows) {
+        if (decimalAdjustSign) {
+            borrows = assets / (clPrice * (10 ** decimalAdjust));
+        } else {
+            borrows = assets.mulDivDown(10 ** decimalAdjust, clPrice);
+        }
     }
 
     /// @dev Get chainlink ratio of asset/borrow.
