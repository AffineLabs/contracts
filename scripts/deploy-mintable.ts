import { TransactionResponse } from "@ethersproject/abstract-provider";
import { IUniLikeSwapRouter__factory, MintableToken__factory } from "../typechain";
import hre from "hardhat";
import { ethers } from "hardhat";
<<<<<<< HEAD
=======
import { config } from "../utils/config";
>>>>>>> 3d676258

const ETH_NETWORK_NAME = "ethGoerli";
const POLYGON_NETWORK_NAME = "polygonMumbai";

// Deploy Mintable USDC (ran once, don't need to run again)
async function deployToken() {
  // deploy MintableToken on Polygon and Ethereum

  // Polygon
  hre.changeNetwork(POLYGON_NETWORK_NAME);
  let [signer] = await ethers.getSigners();
  let tokenFactory = await ethers.getContractFactory("MintableToken", signer);
  let token = await tokenFactory.deploy(ethers.utils.parseUnits("100000", 6));
  await token.deployed();
  console.log("Polygon token: ", token.address);

  // ethereum
  hre.changeNetwork(ETH_NETWORK_NAME);
  [signer] = await ethers.getSigners();
  tokenFactory = await ethers.getContractFactory("MintableToken", signer);

  token = await tokenFactory.deploy(ethers.utils.parseUnits("100000", 6));
  await token.deployed();
  console.log("ETH token: ", token.address);
}

// Mumbai only
// Assume we have already deployed mintable usdc
// Deploy btc/eth,  usdc/btc, and usdc/eth pairs
async function deployBtcEth() {
  let [signer] = await ethers.getSigners();

  // mint some usdc to add to pairs
  const usdc = MintableToken__factory.connect(config.l2USDC, signer);
  await usdc.mint(signer.address, 200e6);

  let tokenFactory = await scriptUtils.getContractFactory("MintableToken", signer);
  const btc = await tokenFactory.deploy("Mintable BTC", "BTC", 18, ethers.utils.parseUnits(String(10_000), 18));
  await btc.deployed();
  console.log("BTC ", btc.address);

  const weth = await tokenFactory.deploy("Mintable WETH", "WETH", 18, ethers.utils.parseUnits(String(10_000), 18));
  await weth.deployed();
  console.log("WETH: ", weth.address);

  // We would use btc.address and weth.address but there's bug with getting contract addresses on mumbai via ethers
  // right now
  // This solves the bug in Mumbai network where the contract address is not the real one
  // https://github.com/nomiclabs/hardhat/issues/2162
  let txHash = btc.deployTransaction.hash;
  console.log(`Tx hash: ${txHash}\nWaiting for transaction to be mined...`);
  let txReceipt = await ethers.provider.waitForTransaction(txHash);
  const btcAddr = txReceipt.contractAddress;
  console.log("Real btc address:", btcAddr);

  txHash = weth.deployTransaction.hash;
  console.log(`Tx hash: ${txHash}\nWaiting for transaction to be mined...`);
  txReceipt = await ethers.provider.waitForTransaction(txHash);
  const ethAddr = txReceipt.contractAddress;
  console.log("Real weth address: ", ethAddr);

  // Deploy btc/eth,  usdc/btc, and usdc/eth pairs
  const router = IUniLikeSwapRouter__factory.connect("0x1b02dA8Cb0d097eB8D57A175b88c7D8b47997506", signer);

  // Max approvals
  let tx: TransactionResponse = await btc
    .attach(btcAddr)
    .connect(signer)
    .approve(router.address, ethers.BigNumber.from(2).pow(256).sub(1));
  await tx.wait();
  tx = await weth.attach(ethAddr).connect(signer).approve(router.address, ethers.BigNumber.from(2).pow(256).sub(1));
  await tx.wait();
  tx = await usdc.connect(signer).approve(router.address, ethers.BigNumber.from(2).pow(256).sub(1));
  await tx.wait();

  console.log("approvals done");

  // Add liquidity
  const oneHunderedWeth = ethers.utils.parseUnits(String(100), 18);
  const oneHunderedUsdc = 100e6;
  const deadline = Math.floor(Date.now() / 1000) + 24 * 60 * 60; // unix timestamp in seconds plus 24 hours
  tx = await router.addLiquidity(btcAddr, ethAddr, oneHunderedWeth, oneHunderedWeth, 0, 0, signer.address, deadline, {
    gasLimit: 10e6,
  });
  await tx.wait();

  tx = await router.addLiquidity(
    config.l2USDC,
    btcAddr,
    oneHunderedUsdc,
    oneHunderedWeth,
    0,
    0,
    signer.address,
    deadline,
    { gasLimit: 10e6 },
  );
  await tx.wait();

  tx = await router.addLiquidity(
    config.l2USDC,
    ethAddr,
    oneHunderedUsdc,
    oneHunderedWeth,
    0,
    0,
    signer.address,
    deadline,
    { gasLimit: 10e6 },
  );
  await tx.wait();
  console.log("Liquidity added");
}

deployBtcEth()
  .then(() => {
    process.exit(0);
  })
  .catch((error: Error) => {
    console.error(error);
    process.exit(1);
  });<|MERGE_RESOLUTION|>--- conflicted
+++ resolved
@@ -2,10 +2,7 @@
 import { IUniLikeSwapRouter__factory, MintableToken__factory } from "../typechain";
 import hre from "hardhat";
 import { ethers } from "hardhat";
-<<<<<<< HEAD
-=======
 import { config } from "../utils/config";
->>>>>>> 3d676258
 
 const ETH_NETWORK_NAME = "ethGoerli";
 const POLYGON_NETWORK_NAME = "polygonMumbai";
