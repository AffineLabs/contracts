import { ethers, upgrades } from "hardhat";
import hre from "hardhat";
import { logContractDeploymentInfo } from "../../utils/bc-explorer-links";
import { Config } from "../../utils/config";
<<<<<<< HEAD
import { L1Vault, L1WormholeRotuer, L2Vault, L2WormholeRotuer, Relayer } from "../../typechain";
=======
import { ICreate2Deployer__factory, L1Vault, L2Vault, Relayer, Staging__factory } from "../../typechain";
>>>>>>> e36ed840
import { addToAddressBookAndDefender, getContractAddress } from "../../utils/export";
import { ETH_GOERLI, POLYGON_MUMBAI } from "../../utils/constants/blockchain";
import { address } from "../../utils/types";

export interface VaultContracts {
  l1Vault: L1Vault;
  l2Vault: L2Vault;
  relayer: Relayer;
  l1WormholeRouter: L1WormholeRotuer;
  l2WormholeRouter: L2WormholeRotuer;
}

export async function deployVaults(
  l1Governance: address,
  l2Governance: address,
  ethNetworkName: string,
  polygonNetworkName: string,
  config: Config,
): Promise<VaultContracts> {
  /**
   * Deploy vault in eth.
   *
   * */
  console.log("about to deploy l1 vault: ", config);
  hre.changeNetwork(ethNetworkName);

  let [deployerSigner] = await ethers.getSigners();

  // Deploy Staging contract
  // padding to unix timestamp (in milliseconds) to 32 bytes
  const rawBytes = ethers.utils.hexZeroPad(`0x${Date.now().toString()}`, 32);
  const salt = ethers.utils.keccak256(rawBytes);
  const stagingCode = (await ethers.getContractFactory("Staging")).bytecode;
  const constructorParams = ethers.utils.defaultAbiCoder.encode(["address"], [await deployerSigner.getAddress()]);

  const stagingCreationCode = ethers.utils.hexConcat([stagingCode, constructorParams]); // bytecode concat constructor params

  let create2 = ICreate2Deployer__factory.connect(config.create2Deployer, deployerSigner);
  let stagindDeployTx = await create2.deploy(0, salt, stagingCreationCode);
  await stagindDeployTx.wait();

  const stagingAddr = await create2.computeAddress(salt, ethers.utils.keccak256(stagingCreationCode));

  const l1VaultFactory = await ethers.getContractFactory("L1Vault");

<<<<<<< HEAD
  let l1WormholeRouterFactory = await ethers.getContractFactory("L1WormholeRouter");
  let l1WormholeRouter = await l1WormholeRouterFactory.deploy() as L1WormholeRotuer;
  await l1WormholeRouter.deployed();

  const l1Vault = (await upgrades.deployProxy(
    l1VaultFactory,
    [l1Governance, config.l1USDC, config.l1worm, l1WormholeRouter.address, deployer.address, config.l1ChainManager, config.l2ERC20Predicate],
=======
  // Deploy vault
  const l1Vault = (await upgrades.deployProxy(
    l1VaultFactory,
    [l1Governance, config.l1USDC, config.l1worm, stagingAddr, config.l1ChainManager, config.l2ERC20Predicate],
>>>>>>> e36ed840
    { kind: "uups" },
  )) as L1Vault;

  await l1Vault.deployed();
  await l1WormholeRouter.initialize(config.l1worm, l1Vault.address);
  await addToAddressBookAndDefender(ETH_GOERLI, `EthAlpSave`, "L1Vault", l1Vault);
  logContractDeploymentInfo(ethNetworkName, "L1Vault", l1Vault);

  // Initialize staging
  let staging = Staging__factory.connect(stagingAddr, deployerSigner);
  let stagingInitTx = await staging.initialize(
    await getContractAddress(l1Vault),
    config.l1worm,
    config.l1USDC,
    config.l1ChainManager,
  );
  await stagingInitTx.wait();

  /**
   * Deploy vault in Polygon.
   *
   * */
  hre.changeNetwork(polygonNetworkName);

  // Deploy relayer
  [deployerSigner] = await ethers.getSigners();
  const relayerFactory = await ethers.getContractFactory("Relayer", deployerSigner);
  const relayer = await relayerFactory.deploy();
  await relayer.deployed();

  // Deploy staging
  create2 = ICreate2Deployer__factory.connect(config.create2Deployer, deployerSigner);
  stagindDeployTx = await create2.deploy(0, salt, stagingCreationCode);
  await stagindDeployTx.wait();

  let l2WormholeRouterFactory = await ethers.getContractFactory("L2WormholeRouter");
  let l2WormholeRouter = await l2WormholeRouterFactory.deploy() as L2WormholeRotuer;
  await l2WormholeRouter.deployed();

  const l2VaultFactory = await ethers.getContractFactory("L2Vault");
  const l2Vault = (await upgrades.deployProxy(
    l2VaultFactory,
    [
      l2Governance,
      config.l2USDC,
      config.l2worm,
<<<<<<< HEAD
      l2WormholeRouter.address,
      await getContractAddress(deployer),
=======
      stagingAddr,
>>>>>>> e36ed840
      9,
      1,
      relayer.address,
      [config.withdrawFee, config.managementFee],
    ],
    { kind: "uups" },
  )) as L2Vault;
  await l2Vault.deployed();
  await l2WormholeRouter.initialize(config.l2worm, l2Vault.address);
  await addToAddressBookAndDefender(POLYGON_MUMBAI, `PolygonAlpSave`, "L2Vault", l2Vault);
  await addToAddressBookAndDefender(POLYGON_MUMBAI, `PolygonRelayer`, "Relayer", await l2Vault.relayer());
  logContractDeploymentInfo(polygonNetworkName, "L2Vault", l2Vault);

  // Initialize staging
  staging = Staging__factory.connect(stagingAddr, deployerSigner);
  stagingInitTx = await staging.initialize(
    await getContractAddress(l2Vault),
    config.l2worm,
    config.l2USDC,
    ethers.constants.AddressZero, // there is no root chain manager in polygon
  );
  await stagingInitTx.wait();

  // Initialize relayer
  const initTx = await relayer.initialize(config.biconomyForwarder, l2Vault.address);
  await initTx.wait();

  return {
    l1Vault,
    l2Vault,
    relayer,
    l1WormholeRouter,
    l2WormholeRouter,
  };
}<|MERGE_RESOLUTION|>--- conflicted
+++ resolved
@@ -2,11 +2,7 @@
 import hre from "hardhat";
 import { logContractDeploymentInfo } from "../../utils/bc-explorer-links";
 import { Config } from "../../utils/config";
-<<<<<<< HEAD
-import { L1Vault, L1WormholeRotuer, L2Vault, L2WormholeRotuer, Relayer } from "../../typechain";
-=======
-import { ICreate2Deployer__factory, L1Vault, L2Vault, Relayer, Staging__factory } from "../../typechain";
->>>>>>> e36ed840
+import { ICreate2Deployer__factory, L1WormholeRotuer, L1Vault, L2WormholeRotuer, L2Vault, Relayer, Staging__factory } from "../../typechain";
 import { addToAddressBookAndDefender, getContractAddress } from "../../utils/export";
 import { ETH_GOERLI, POLYGON_MUMBAI } from "../../utils/constants/blockchain";
 import { address } from "../../utils/types";
@@ -52,20 +48,13 @@
 
   const l1VaultFactory = await ethers.getContractFactory("L1Vault");
 
-<<<<<<< HEAD
   let l1WormholeRouterFactory = await ethers.getContractFactory("L1WormholeRouter");
   let l1WormholeRouter = await l1WormholeRouterFactory.deploy() as L1WormholeRotuer;
   await l1WormholeRouter.deployed();
-
-  const l1Vault = (await upgrades.deployProxy(
-    l1VaultFactory,
-    [l1Governance, config.l1USDC, config.l1worm, l1WormholeRouter.address, deployer.address, config.l1ChainManager, config.l2ERC20Predicate],
-=======
   // Deploy vault
   const l1Vault = (await upgrades.deployProxy(
     l1VaultFactory,
-    [l1Governance, config.l1USDC, config.l1worm, stagingAddr, config.l1ChainManager, config.l2ERC20Predicate],
->>>>>>> e36ed840
+    [l1Governance, config.l1USDC, config.l1worm, l1WormholeRouter.address, stagingAddr, config.l1ChainManager, config.l2ERC20Predicate],
     { kind: "uups" },
   )) as L1Vault;
 
@@ -112,12 +101,8 @@
       l2Governance,
       config.l2USDC,
       config.l2worm,
-<<<<<<< HEAD
-      l2WormholeRouter.address,
-      await getContractAddress(deployer),
-=======
+      l2WormholeRouter.address, 
       stagingAddr,
->>>>>>> e36ed840
       9,
       1,
       relayer.address,
