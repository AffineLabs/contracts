# Byte-compiled / optimized / DLL files
__pycache__/
*.py[cod]
*$py.class

# C extensions
*.so

# Distribution / packaging
.Python
build/
develop-eggs/
# dist/
downloads/
eggs/
.eggs/
lib/
lib64/
parts/
sdist/
var/
wheels/
pip-wheel-metadata/
share/python-wheels/
*.egg-info/
.installed.cfg
*.egg
MANIFEST

# PyInstaller
#  Usually these files are written by a python script from a template
#  before PyInstaller builds the exe, so as to inject date/other infos into it.
*.manifest
*.spec

# Installer logs
pip-log.txt
pip-delete-this-directory.txt

# Unit test / coverage reports
htmlcov/
.tox/
.nox/
.coverage
.coverage.*
.cache
nosetests.xml
coverage.xml
*.cover
*.py,cover
.hypothesis/
.pytest_cache/

# Translations
*.mo
*.pot

# Django stuff:
*.log
local_settings.py
db.sqlite3
db.sqlite3-journal

# Flask stuff:
instance/
.webassets-cache

# Scrapy stuff:
.scrapy

# Sphinx documentation
docs/_build/

# PyBuilder
target/

# Jupyter Notebook
.ipynb_checkpoints

# IPython
profile_default/
ipython_config.py

# pyenv
.python-version

# pipenv
#   According to pypa/pipenv#598, it is recommended to include Pipfile.lock in version control.
#   However, in case of collaboration, if having platform-specific dependencies or dependencies
#   having no cross-platform support, pipenv may install dependencies that don't work, or not
#   install all needed dependencies.
#Pipfile.lock

# PEP 582; used by e.g. github.com/David-OConnor/pyflow
__pypackages__/

# Celery stuff
celerybeat-schedule
celerybeat.pid

# SageMath parsed files
*.sage.py

# Environments
.env
.venv
env/
venv/
ENV/
env.bak/
venv.bak/

# Spyder project settings
.spyderproject
.spyproject

# Rope project settings
.ropeproject

# mkdocs documentation
/site

# mypy
.mypy_cache/
.dmypy.json
dmypy.json

# Pyre type checker
.pyre/

<<<<<<< HEAD
# VSCode config
.vscode/
=======
# VS Code config
.vscode/

# MacOS DS Store
.DS_Store
>>>>>>> 1ccd6aa2
<|MERGE_RESOLUTION|>--- conflicted
+++ resolved
@@ -128,13 +128,8 @@
 # Pyre type checker
 .pyre/
 
-<<<<<<< HEAD
-# VSCode config
-.vscode/
-=======
 # VS Code config
 .vscode/
 
 # MacOS DS Store
-.DS_Store
->>>>>>> 1ccd6aa2
+.DS_Store